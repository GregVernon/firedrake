--- conflicted
+++ resolved
@@ -158,11 +158,7 @@
 
         exact = Function(fspace)
         exact.interpolate(cos(2*pi*xyz[0])*cos(2*pi*xyz[1]))
-<<<<<<< HEAD
         l2err[ii - start] = sqrt(assemble(inner((out-exact), (out-exact))*dx))
-    assert (np.array([np.log2(l2err[i]/l2err[i+1]) for i in range(len(l2err)-1)]) > convrate).all()
-=======
-        l2err[ii - start] = sqrt(assemble((out-exact)*(out-exact)*dx))
     assert (np.array([np.log2(l2err[i]/l2err[i+1]) for i in range(len(l2err)-1)]) > convrate).all()
 
 
@@ -179,5 +175,4 @@
 def test_real_tensorproduct_component(V):
     for i in range(V.value_size):
         s = V.sub(i)
-        assert V.node_set is s.node_set
->>>>>>> 4455fe10
+        assert V.node_set is s.node_set