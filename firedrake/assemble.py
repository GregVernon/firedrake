import functools
import operator
from collections import OrderedDict, defaultdict
from enum import IntEnum
from itertools import chain

import firedrake
import numpy
import ufl
from firedrake import (assemble_expressions, matrix, parameters, solving,
                       tsfc_interface, utils)
from firedrake.adjoint import annotate_assemble
from firedrake.bcs import DirichletBC, EquationBC, EquationBCSplit
from firedrake.slate import slac, slate
from firedrake.utils import ScalarType
from pyop2 import op2
from pyop2.exceptions import MapValueError, SparsityFormatError


__all__ = ("assemble", )


class AssemblyRank(IntEnum):
    SCALAR = 0
    VECTOR = 1
    MATRIX = 2


@annotate_assemble
def assemble(expr, tensor=None, bcs=None, form_compiler_parameters=None,
             mat_type=None, sub_mat_type=None,
             appctx={}, options_prefix=None, **kwargs):
    r"""Evaluate expr.

    :arg expr: a :class:`~ufl.classes.Form`, :class:`~ufl.classes.Expr` or
            a :class:`~slate.TensorBase` expression.
    :arg tensor: an existing tensor object to place the result in
         (optional).
    :arg bcs: a list of boundary conditions to apply (optional).
    :arg form_compiler_parameters: (optional) dict of parameters to pass to
         the form compiler.  Ignored if not assembling a
         :class:`~ufl.classes.Form`.  Any parameters provided here will be
         overridden by parameters set on the :class:`~ufl.classes.Measure` in the
         form.  For example, if a ``quadrature_degree`` of 4 is
         specified in this argument, but a degree of 3 is requested in
         the measure, the latter will be used.
    :arg mat_type: (optional) string indicating how a 2-form (matrix) should be
         assembled -- either as a monolithic matrix ('aij' or 'baij'), a block matrix
         ('nest'), or left as a :class:`.ImplicitMatrix` giving matrix-free
         actions ('matfree').  If not supplied, the default value in
         ``parameters["default_matrix_type"]`` is used.  BAIJ differs
         from AIJ in that only the block sparsity rather than the dof
         sparsity is constructed.  This can result in some memory
         savings, but does not work with all PETSc preconditioners.
         BAIJ matrices only make sense for non-mixed matrices.
    :arg sub_mat_type: (optional) string indicating the matrix type to
         use *inside* a nested block matrix.  Only makes sense if
         ``mat_type`` is ``nest``.  May be one of 'aij' or 'baij'.  If
         not supplied, defaults to ``parameters["default_sub_matrix_type"]``.
    :arg appctx: Additional information to hang on the assembled
         matrix if an implicit matrix is requested (mat_type "matfree").
    :arg options_prefix: PETSc options prefix to apply to matrices.

    If expr is a :class:`~ufl.classes.Form` then this evaluates the corresponding
    integral(s) and returns a :class:`float` for 0-forms, a
    :class:`.Function` for 1-forms and a :class:`.Matrix` or :class:`.ImplicitMatrix`
    for 2-forms. Similarly if it is a Slate tensor expression.

    If expr is an expression other than a form, it will be evaluated
    pointwise on the :class:`.Function`\s in the expression. This will
    only succeed if all the Functions are on the same
    :class:`.FunctionSpace`.

    If ``tensor`` is supplied, the assembled result will be placed
    there, otherwise a new object of the appropriate type will be
    returned.

    If ``bcs`` is supplied and ``expr`` is a 2-form, the rows and columns
    of the resulting :class:`.Matrix` corresponding to boundary nodes
    will be set to 0 and the diagonal entries to 1. If ``expr`` is a
    1-form, the vector entries at boundary nodes are set to the
    boundary condition values.
    """
    if "nest" in kwargs:
        raise ValueError("Can't use 'nest', set 'mat_type' instead")
    if "collect_loops" in kwargs or "allocate_only" in kwargs:
        raise RuntimeError

    diagonal = kwargs.pop("diagonal", False)
    if len(kwargs) > 0:
        raise TypeError("Unknown keyword arguments '%s'" % ', '.join(kwargs.keys()))

    if isinstance(expr, (ufl.form.Form, slate.TensorBase)):
        loops = _assemble(expr, tensor=tensor, bcs=solving._extract_bcs(bcs),
                          form_compiler_parameters=form_compiler_parameters,
                          mat_type=mat_type,
                          sub_mat_type=sub_mat_type, appctx=appctx,
                          diagonal=diagonal,
                          options_prefix=options_prefix)
        for l in loops:
            m = l()
        return m
    elif isinstance(expr, ufl.core.expr.Expr):
        return assemble_expressions.assemble_expression(expr)
    else:
        raise TypeError(f"Unable to assemble: {expr}")


def get_mat_type(mat_type, sub_mat_type):
    """Provide defaults and validate matrix-type selection.

    :arg mat_type: PETSc matrix type for the assembled matrix.
    :arg sub_mat_type: PETSc matrix type for blocks if mat_type is
        nest.
    :raises ValueError: On bad arguments.
    :returns: 2-tuple of validated mat_type, sub_mat_type.
    """
    if mat_type is None:
        mat_type = parameters.parameters["default_matrix_type"]
    if mat_type not in ["matfree", "aij", "baij", "nest", "dense"]:
        raise ValueError(f"Unrecognised matrix type, '{mat_type}'")
    if sub_mat_type is None:
        sub_mat_type = parameters.parameters["default_sub_matrix_type"]
    if sub_mat_type not in ["aij", "baij"]:
        raise ValueError(f"Invalid submatrix type, '{sub_mat_type}' (not 'aij' or 'baij')")
    return mat_type, sub_mat_type


def allocate_matrix(expr, bcs=(), form_compiler_parameters=None,
                    mat_type=None, sub_mat_type=None, appctx={},
                    options_prefix=None):
    r"""Allocate a matrix given an expression.

    To be used with :func:`create_assembly_callable`.

    .. warning::

       Do not use this function unless you know what you're doing.
    """
    _, _, result = get_matrix(expr, mat_type, sub_mat_type,
                              bcs=bcs,
                              options_prefix=options_prefix,
                              appctx=appctx,
                              form_compiler_parameters=form_compiler_parameters)
    return result()


def create_assembly_callable(expr, tensor=None, bcs=None, form_compiler_parameters=None,
                             mat_type=None, sub_mat_type=None,
                             diagonal=False):
    r"""Create a callable object than be used to assemble expr into a tensor.

    This is really only designed to be used inside residual and
    jacobian callbacks, since it always assembles back into the
    initially provided tensor.  See also :func:`allocate_matrix`.

    .. warning::

       Really do not use this function unless you know what you're doing.
    """
    if tensor is None:
        raise ValueError("Have to provide tensor to write to")
    if mat_type == "matfree":
        return tensor.assemble
    loops = _assemble(expr, tensor=tensor, bcs=solving._extract_bcs(bcs),
                      form_compiler_parameters=form_compiler_parameters,
                      mat_type=mat_type,
                      sub_mat_type=sub_mat_type,
                      diagonal=diagonal,
                      assemble_now=False)

    loops = tuple(loops)

    def thunk():
        for kernel in loops:
            kernel()
    return thunk


def get_matrix(expr, mat_type, sub_mat_type, *, bcs=None,
               options_prefix=None, tensor=None, appctx=None,
               form_compiler_parameters=None):
    """Get a matrix for the assembly of expr.

    :arg mat_type, sub_mat_type: See :func:`get_mat_type`.
    :arg bcs: Boundary conditions.
    :arg options_prefix: Optional PETSc options prefix.
    :arg tensor: An optional already allocated matrix for this expr.
    :arg appctx: User application data.
    :arg form_compiler_parameters: Any parameters for the form compiler.

    :raises ValueError: In case of problems.
    :returns: a 3-tuple ``(tensor, zeros, callable)``. zeros is a
       (possibly empty) iterable of zero-argument functions to zero the returned
       tensor, callable is a function of zero arguments that returns
       the tensor.
    """
    mat_type, sub_mat_type = get_mat_type(mat_type, sub_mat_type)
    matfree = mat_type == "matfree"
    arguments = expr.arguments()
    if bcs is None:
        bcs = ()
    else:
        if any(isinstance(bc, EquationBC) for bc in bcs):
            raise TypeError("EquationBC objects not expected here. "
                            "Preprocess by extracting the appropriate form with bc.extract_form('Jp') or bc.extract_form('J')")
    if tensor is not None and tensor.a.arguments() != arguments:
        raise ValueError("Form's arguments do not match provided result tensor")
    if matfree:
        if tensor is None:
            tensor = matrix.ImplicitMatrix(expr, bcs,
                                           fc_params=form_compiler_parameters,
                                           appctx=appctx,
                                           options_prefix=options_prefix)
        elif not isinstance(tensor, matrix.ImplicitMatrix):
            raise ValueError("Expecting implicit matrix with matfree")
        else:
            pass
        return tensor, (), lambda: tensor

    if tensor is not None:
        return tensor, (tensor.M.zero, ), lambda: tensor

    integral_types = set(i.integral_type() for i in expr.integrals())
    for bc in bcs:
        integral_types.update(integral.integral_type()
                              for integral in bc.integrals())
    nest = mat_type == "nest"
    if nest:
        baij = sub_mat_type == "baij"
    else:
        baij = mat_type == "baij"

    if any(len(a.function_space()) > 1 for a in arguments) and mat_type == "baij":
        raise ValueError("BAIJ matrix type makes no sense for mixed spaces, use 'aij'")

    get_cell_map = operator.methodcaller("cell_node_map")
    get_extf_map = operator.methodcaller("exterior_facet_node_map")
    get_intf_map = operator.methodcaller("interior_facet_node_map")
    domains = OrderedDict((k, set()) for k in (get_cell_map,
                                               get_extf_map,
                                               get_intf_map))
    mapping = {"cell": (get_cell_map, op2.ALL),
               "exterior_facet_bottom": (get_cell_map, op2.ON_BOTTOM),
               "exterior_facet_top": (get_cell_map, op2.ON_TOP),
               "interior_facet_horiz": (get_cell_map, op2.ON_INTERIOR_FACETS),
               "exterior_facet": (get_extf_map, op2.ALL),
               "exterior_facet_vert": (get_extf_map, op2.ALL),
               "interior_facet": (get_intf_map, op2.ALL),
               "interior_facet_vert": (get_intf_map, op2.ALL)}
    for integral_type in integral_types:
        try:
            get_map, region = mapping[integral_type]
        except KeyError:
            raise ValueError(f"Unknown integral type '{integral_type}'")
        domains[get_map].add(region)

    test, trial = arguments
    map_pairs, iteration_regions = zip(*(((get_map(test), get_map(trial)),
                                          tuple(sorted(regions)))
                                         for get_map, regions in domains.items()
                                         if regions))
    try:
        sparsity = op2.Sparsity((test.function_space().dof_dset,
                                 trial.function_space().dof_dset),
                                tuple(map_pairs),
                                iteration_regions=tuple(iteration_regions),
                                nest=nest,
                                block_sparse=baij)
    except SparsityFormatError:
        raise ValueError("Monolithic matrix assembly not supported for systems "
                         "with R-space blocks")

    tensor = matrix.Matrix(expr, bcs, mat_type, sparsity, ScalarType,
                           options_prefix=options_prefix)
    return tensor, (), lambda: tensor


def collect_lgmaps(matrix, all_bcs, Vrow, Vcol, row, col):
    """Obtain local to global maps for matrix insertion in the
    presence of boundary conditions.

    :arg matrix: the matrix.
    :arg all_bcs: all boundary conditions involved in the assembly of
        the matrix.
    :arg Vrow: function space for rows.
    :arg Vcol: function space for columns.
    :arg row: index into Vrow (by block).
    :arg col: index into Vcol (by block).
    :returns: 2-tuple ``(row_lgmap, col_lgmap), unroll``. unroll will
       indicate to the codegeneration if the lgmaps need to be
       unrolled from any blocking they contain.
    """
    if len(Vrow) > 1:
        bcrow = tuple(bc for bc in all_bcs
                      if bc.function_space_index() == row)
    else:
        bcrow = all_bcs
    if len(Vcol) > 1:
        bccol = tuple(bc for bc in all_bcs
                      if bc.function_space_index() == col
                      and isinstance(bc, DirichletBC))
    else:
        bccol = tuple(bc for bc in all_bcs
                      if isinstance(bc, DirichletBC))
    rlgmap, clgmap = matrix.M[row, col].local_to_global_maps
    rlgmap = Vrow[row].local_to_global_map(bcrow, lgmap=rlgmap)
    clgmap = Vcol[col].local_to_global_map(bccol, lgmap=clgmap)
    unroll = any(bc.function_space().component is not None
                 for bc in chain(bcrow, bccol))
    return (rlgmap, clgmap), unroll


def matrix_arg(access, get_map, row, col, *,
               all_bcs=(), matrix=None, Vrow=None, Vcol=None):
    """Obtain an op2.Arg for insertion into the given matrix.

    :arg access: Access descriptor.
    :arg get_map: callable of one argument that obtains Maps from
        functionspaces.
    :arg row, col: row (column) of block matrix we are assembling (may be None for
        direct insertion into mixed matrices). Either both or neither
        must be None.
    :arg all_bcs: tuple of boundary conditions involved in assembly.
    :arg matrix: the matrix to obtain the argument for.
    :arg Vrow, Vcol: function spaces for the row and column space.
    :raises AssertionError: on invalid arguments
    :returns: an op2.Arg.
    """
    if row is None and col is None:
        maprow = get_map(Vrow)
        mapcol = get_map(Vcol)
        lgmaps, unroll = zip(*(collect_lgmaps(matrix, all_bcs,
                                              Vrow, Vcol, i, j)
                               for i, j in numpy.ndindex(matrix.block_shape)))
        return matrix.M(access, (maprow, mapcol), lgmaps=tuple(lgmaps),
                        unroll_map=any(unroll))
    else:
        assert row is not None and col is not None
        maprow = get_map(Vrow[row])
        mapcol = get_map(Vcol[col])
        lgmaps, unroll = collect_lgmaps(matrix, all_bcs,
                                        Vrow, Vcol, row, col)
        return matrix.M[row, col](access, (maprow, mapcol), lgmaps=(lgmaps, ),
                                  unroll_map=unroll)


def get_vector(argument, *, tensor=None):
    """Get a Function corresponding to argument.

    :arg argument: The test function the assembly will produce a
        function for.
    :arg tensor: An optional already allocated Function.
    :raises ValueError: if a tensor was provided with a non-matching
        function space.
    :returns: a 3-tuple ``(function, zeros, callable)``. zeros is a
       (possibly empty) iterable of zero-argument functions to zero the returned
       Function, callable is a function of zero arguments that returns
       the Function.
    """
    V = argument.function_space()
    if tensor is None:
        tensor = firedrake.Function(V)
        zero = ()
    else:
        if V != tensor.function_space():
            raise ValueError("Form's argument does not match provided result tensor")
        zero = (tensor.dat.zero, )
    return tensor, zero, lambda: tensor


def vector_arg(access, get_map, i, *, function=None, V=None):
    """Obtain an op2.Arg for insertion into given Function.

    :arg access: access descriptor.
    :arg get_map: callable of one argument that obtains Maps from
        functionspaces.
    :arg i: index of block (may be None).
    :arg function: Function to insert into.
    :arg V: functionspace corresponding to function.

    :returns: An op2.Arg."""
    if i is None:
        map_ = get_map(V)
        return function.dat(access, map_)
    else:
        map_ = get_map(V[i])
        return function.dat[i](access, map_)


def get_scalar(arguments, *, tensor=None):
    """Get a Global corresponding to arguments.

    :arg arguments: An empty tuple.
    :arg tensor: Optional tensor for output, must be None.

    :raise ValueError: On bad arguments.
    :returns: a 3-tuple ``(tensor, zeros, callable)``. zeros is a
       (possibly empty) iterable of zero-argument functions to zero the returned
       tensor, callable is a function of zero arguments that returns
       the tensor.
    """
    if arguments != ():
        raise ValueError("Can't assemble a 0-form with arguments")
    if tensor is not None:
        raise ValueError("Can't assemble 0-form into existing tensor")

    tensor = op2.Global(1, [0.0])
    return tensor, (), lambda: tensor.data[0]


def apply_bcs(tensor, bcs, *, assembly_rank=None, form_compiler_parameters=None,
              mat_type=None, sub_mat_type=None, appctx={}, diagonal=False,
              assemble_now=True):
    """Apply boundary conditions to a tensor.

    :arg tensor: The tensor.
    :arg bcs; The boundary conditions.
    :arg assembly_rank: are we doing a scalar, vector, or matrix.
    :arg form_compiler_parameters: parameters for the form compiler
        (used for EquationBCs).
    :arg mat_type, sub_mat_type: matrix type arguments for EquationBCs
       (see :func:`get_mat_type`).
    :arg appctx: User application context (for EquationBCs).
    :arg diagonal: Is this application of bcs to a vector really
        applying bcs to the diagonal of a matrix?
    :arg assemble_now: Will assembly happen right away?
    :returns: generator of zero-argument callables for applying the bcs.
    """
    dirichletbcs = tuple(bc for bc in bcs if isinstance(bc, DirichletBC))
    equationbcs = tuple(bc for bc in bcs if isinstance(bc, EquationBCSplit))
    if assembly_rank == AssemblyRank.MATRIX:
        op2tensor = tensor.M
        shape = tuple(len(a.function_space()) for a in tensor.a.arguments())
        for bc in dirichletbcs:
            V = bc.function_space()
            nodes = bc.nodes
            for i, j in numpy.ndindex(shape):
                # Set diagonal entries on bc nodes to 1 if the current
                # block is on the matrix diagonal and its index matches the
                # index of the function space the bc is defined on.
                if i != j:
                    continue
                if V.component is None and V.index is not None:
                    # Mixed, index (no ComponentFunctionSpace)
                    if V.index == i:
                        yield functools.partial(op2tensor[i, j].set_local_diagonal_entries, nodes)
                elif V.component is not None:
                    # ComponentFunctionSpace, check parent index
                    if V.parent.index is not None:
                        # Mixed, index doesn't match
                        if V.parent.index != i:
                            continue
                        # Index matches
                    yield functools.partial(op2tensor[i, j].set_local_diagonal_entries, nodes, idx=V.component)
                elif V.index is None:
                    yield functools.partial(op2tensor[i, j].set_local_diagonal_entries, nodes)
                else:
                    raise RuntimeError("Unhandled BC case")
        for bc in equationbcs:
            yield from _assemble(bc.f, tensor=tensor, bcs=bc.bcs,
                                 form_compiler_parameters=form_compiler_parameters,
                                 mat_type=mat_type,
                                 sub_mat_type=sub_mat_type,
                                 appctx=appctx,
                                 assemble_now=assemble_now,
                                 zero_tensor=False)
    elif assembly_rank == AssemblyRank.VECTOR:
        for bc in dirichletbcs:
            if assemble_now:
                if diagonal:
                    yield functools.partial(bc.set, tensor, 1)
                else:
                    yield functools.partial(bc.apply, tensor)
            else:
                yield functools.partial(bc.zero, tensor)
        for bc in equationbcs:
            if diagonal:
                raise NotImplementedError("diagonal assembly and EquationBC not supported")
            yield functools.partial(bc.zero, tensor)
            yield from _assemble(bc.f, tensor=tensor, bcs=bc.bcs,
                                 form_compiler_parameters=form_compiler_parameters,
                                 mat_type=mat_type,
                                 sub_mat_type=sub_mat_type,
                                 appctx=appctx,
                                 assemble_now=assemble_now,
                                 zero_tensor=False)
    else:
<<<<<<< HEAD
        # 0-forms are always scalar
        if tensor is None:
            tensor = op2.Global(1, [0.0])
        else:
            raise ValueError("Can't assemble 0-form into existing tensor")
        result = lambda: tensor.data[0]

    coefficients = f.coefficients()
    topological_coefficients = f.topological_coefficients()
    domains = f.ufl_domains()
=======
        if len(bcs) != 0:
            raise ValueError("Not expecting boundary conditions for 0-forms")


def create_parloops(expr, create_op2arg, *, assembly_rank=None, diagonal=False,
                    form_compiler_parameters=None):
    """Create parallel loops for assembly of expr.

    :arg expr: The expression to assemble.
    :arg create_op2arg: callable that creates the Arg corresponding to
        the output tensor.
    :arg assembly_rank: are we assembling a scalar, vector, or matrix?
    :arg diagonal: For matrices are we actually assembling the
        diagonal into a vector?
    :arg form_compiler_parameters: parameters to pass to the form
        compiler.
    :returns: a generator of op2.ParLoop objects."""
    coefficients = expr.coefficients()
    domains = expr.ufl_domains()

    if isinstance(expr, slate.TensorBase):
        if diagonal:
            raise NotImplementedError("Diagonal + slate not supported")
        kernels = slac.compile_expression(expr, tsfc_parameters=form_compiler_parameters)
    else:
        kernels = tsfc_interface.compile_form(expr, "form", parameters=form_compiler_parameters, diagonal=diagonal)
>>>>>>> 99f4489b

    # These will be used to correctly interpret the "otherwise"
    # subdomain
    all_integer_subdomain_ids = defaultdict(list)
    for k in kernels:
        if k.kinfo.subdomain_id != "otherwise":
            all_integer_subdomain_ids[k.kinfo.integral_type].append(k.kinfo.subdomain_id)
    for k, v in all_integer_subdomain_ids.items():
        all_integer_subdomain_ids[k] = tuple(sorted(v))

    for indices, kinfo in kernels:
        kernel = kinfo.kernel
        integral_type = kinfo.integral_type
        domain_number = kinfo.domain_number
        subdomain_id = kinfo.subdomain_id
        coeff_map = kinfo.coefficient_map
        topo_coeff_map = kinfo.topological_coefficient_map
        topo_coeff_parts = kinfo.topological_coefficient_parts
        pass_layer_arg = kinfo.pass_layer_arg
        needs_orientations = kinfo.oriented
        needs_cell_facets = kinfo.needs_cell_facets
        needs_cell_sizes = kinfo.needs_cell_sizes

        m = domains[domain_number]
        subdomain_data = expr.subdomain_data()[m]
        # Find argument space indices
        if assembly_rank == AssemblyRank.MATRIX:
            i, j = indices
        elif assembly_rank == AssemblyRank.VECTOR:
            i, = indices
        else:
            assert len(indices) == 0

        sdata = subdomain_data.get(integral_type, None)
        if integral_type != 'cell' and sdata is not None:
            raise NotImplementedError("subdomain_data only supported with cell integrals.")

        # Now build arguments for the par_loop
        kwargs = {}
        # Some integrals require non-coefficient/non-topological-coefficient arguments at the
        # end (facet number information).
        extra_args = []
        itspace = m.measure_set(integral_type, subdomain_id,
                                all_integer_subdomain_ids)
        if integral_type == "cell":
            itspace = sdata or itspace
            if subdomain_id not in ["otherwise", "everywhere"] and sdata is not None:
                raise ValueError("Cannot use subdomain data and subdomain_id")

            def get_map(x):
                return x.cell_node_map()
        elif integral_type in ("exterior_facet", "exterior_facet_vert"):
            extra_args.append(m.exterior_facets.local_facet_dat(op2.READ))

            def get_map(x):
                return x.exterior_facet_node_map()
        elif integral_type in ("exterior_facet_top", "exterior_facet_bottom"):
            # In the case of extruded meshes with horizontal facet integrals, two
            # parallel loops will (potentially) get created and called based on the
            # domain id: interior horizontal, bottom or top.
            kwargs["iterate"] = {"exterior_facet_top": op2.ON_TOP,
                                 "exterior_facet_bottom": op2.ON_BOTTOM}[integral_type]

            def get_map(x):
                return x.cell_node_map()
        elif integral_type in ("interior_facet", "interior_facet_vert"):
            extra_args.append(m.interior_facets.local_facet_dat(op2.READ))

            def get_map(x):
                return x.interior_facet_node_map()
        elif integral_type == "interior_facet_horiz":
            kwargs["iterate"] = op2.ON_INTERIOR_FACETS

            def get_map(x):
                return x.cell_node_map()
        else:
            raise ValueError("Unknown integral type '%s'" % integral_type)

        # Output argument
        if assembly_rank == AssemblyRank.MATRIX:
            tensor_arg = create_op2arg(op2.INC, get_map, i, j)
        elif assembly_rank == AssemblyRank.VECTOR:
            tensor_arg = create_op2arg(op2.INC, get_map, i)
        else:
            tensor_arg = create_op2arg(op2.INC)

        coords = m.coordinates
        args = [kernel, itspace, tensor_arg,
                coords.dat(op2.READ, get_map(coords))]
        if needs_orientations:
            o = m.cell_orientations()
            args.append(o.dat(op2.READ, get_map(o)))
        if needs_cell_sizes:
            o = m.cell_sizes
            args.append(o.dat(op2.READ, get_map(o)))

        for n in coeff_map:
            c = coefficients[n]
            for c_ in c.split():
                m_ = get_map(c_)
                args.append(c_.dat(op2.READ, m_))
        for i, n in enumerate(topo_coeff_map):
            c = topological_coefficients[n]
            enabled_parts = topo_coeff_parts[i]
            if enabled_parts:
                _split = tuple(c.split()[part] for part in enabled_parts)
            else:
                _split = c.split()
            for c_ in _split:
                m_ = get_map(c_)
                args.append(c_.dat(op2.READ, m_))
        if needs_cell_facets:
            assert integral_type == "cell"
            extra_args.append(m.cell_to_facets(op2.READ))
        if pass_layer_arg:
            c = op2.Global(1, itspace.layers-2, dtype=numpy.dtype(numpy.int32))
            o = c(op2.READ)
            extra_args.append(o)

        args.extend(extra_args)
        kwargs["pass_layer_arg"] = pass_layer_arg
        try:
            yield op2.ParLoop(*args, **kwargs).compute
        except MapValueError:
            raise RuntimeError("Integral measure does not match measure of all coefficients/arguments")


@utils.known_pyop2_safe
def _assemble(expr, tensor=None, bcs=None, form_compiler_parameters=None,
              mat_type=None, sub_mat_type=None,
              appctx={},
              options_prefix=None,
              zero_tensor=True,
              diagonal=False,
              assemble_now=True):
    r"""Assemble the form or Slate expression expr and return a Firedrake object
    representing the result. This will be a :class:`float` for 0-forms/rank-0
    Slate tensors, a :class:`.Function` for 1-forms/rank-1 Slate tensors and
    a :class:`.Matrix` for 2-forms/rank-2 Slate tensors.

    :arg bcs: A tuple of :class`.DirichletBC`\s and/or :class`.EquationBCSplit`\s to be applied.
    :arg tensor: An existing tensor object into which the form should be
        assembled. If this is not supplied, a new tensor will be created for
        the purpose.
    :arg form_compiler_parameters: (optional) dict of parameters to pass to
        the form compiler.
    :arg mat_type: (optional) type for assembled matrices, one of
        "nest", "aij", "baij", or "matfree".
    :arg sub_mat_type: (optional) type for assembled sub matrices
        inside a "nest" matrix.  One of "aij" or "baij".
    :arg appctx: Additional information to hang on the assembled
         matrix if an implicit matrix is requested (mat_type "matfree").
    :arg options_prefix: An options prefix for the PETSc matrix
        (ignored if not assembling a bilinear form).
    """
    mat_type, sub_mat_type = get_mat_type(mat_type, sub_mat_type)
    if form_compiler_parameters:
        form_compiler_parameters = form_compiler_parameters.copy()
    else:
        form_compiler_parameters = {}

    try:
        topology, = set(d.topology for d in expr.ufl_domains())
    except ValueError:
        raise NotImplementedError("All integration domains must share a mesh topology")
    for m in expr.ufl_domains():
        # Ensure mesh is "initialised" (could have got here without
        # building a functionspace (e.g. if integrating a constant)).
        m.init()

    for o in chain(expr.arguments(), expr.coefficients()):
        domain = o.ufl_domain()
        if domain is not None and domain.topology != topology:
            raise NotImplementedError("Assembly with multiple meshes not supported.")

    rank = len(expr.arguments())
    if diagonal:
        assert rank == 2
    if rank == 2 and not diagonal:
        assembly_rank = AssemblyRank.MATRIX
    elif rank == 1 or diagonal:
        assembly_rank = AssemblyRank.VECTOR
    else:
        assembly_rank = AssemblyRank.SCALAR

    if not isinstance(bcs, (tuple, list)):
        raise RuntimeError("Expecting bcs to be a tuple or a list by this stage.")
    if assembly_rank == AssemblyRank.MATRIX:
        # Checks will take place in get_matrix.
        pass
    elif assembly_rank == AssemblyRank.VECTOR:
        # Might have gotten here without `EquationBC` objects preprocessed.
        if any(isinstance(bc, EquationBC) for bc in bcs):
            bcs = tuple(bc.extract_form('F') for bc in bcs)

    if assembly_rank == AssemblyRank.MATRIX:
        test, trial = expr.arguments()
        tensor, zeros, result = get_matrix(expr, mat_type, sub_mat_type,
                                           bcs=bcs, options_prefix=options_prefix,
                                           tensor=tensor,
                                           appctx=appctx,
                                           form_compiler_parameters=form_compiler_parameters)
        # intercept matrix-free matrices here
        if mat_type == "matfree":
            if tensor.a.arguments() != expr.arguments():
                raise ValueError("Form's arguments do not match provided result "
                                 "tensor")
            tensor.assemble()
            yield result
            return

        create_op2arg = functools.partial(matrix_arg,
                                          all_bcs=tuple(chain(*bcs)),
                                          matrix=tensor,
                                          Vrow=test.function_space(),
                                          Vcol=trial.function_space())
    elif assembly_rank == AssemblyRank.VECTOR:
        if diagonal:
            # actually a 2-form but throw away the trial space
            test, trial = expr.arguments()
            if test.function_space() != trial.function_space():
                raise ValueError("Can only assemble diagonal of 2-form if functionspaces match")
        else:
            test, = expr.arguments()
        tensor, zeros, result = get_vector(test, tensor=tensor)

        create_op2arg = functools.partial(vector_arg, function=tensor,
                                          V=test.function_space())
    else:
        tensor, zeros, result = get_scalar(expr.arguments(), tensor=tensor)
        create_op2arg = tensor

    if zero_tensor:
        yield from zeros

    yield from create_parloops(expr, create_op2arg,
                               assembly_rank=assembly_rank,
                               diagonal=diagonal,
                               form_compiler_parameters=form_compiler_parameters)

    yield from apply_bcs(tensor, bcs,
                         assembly_rank=assembly_rank,
                         form_compiler_parameters=form_compiler_parameters,
                         mat_type=mat_type,
                         sub_mat_type=sub_mat_type,
                         appctx=appctx,
                         diagonal=diagonal,
                         assemble_now=assemble_now)
    if zero_tensor:
        if assembly_rank == AssemblyRank.MATRIX:
            # Queue up matrix assembly (after we've done all the other operations)
            yield tensor.M.assemble
        if assemble_now:
            yield result<|MERGE_RESOLUTION|>--- conflicted
+++ resolved
@@ -486,18 +486,6 @@
                                  assemble_now=assemble_now,
                                  zero_tensor=False)
     else:
-<<<<<<< HEAD
-        # 0-forms are always scalar
-        if tensor is None:
-            tensor = op2.Global(1, [0.0])
-        else:
-            raise ValueError("Can't assemble 0-form into existing tensor")
-        result = lambda: tensor.data[0]
-
-    coefficients = f.coefficients()
-    topological_coefficients = f.topological_coefficients()
-    domains = f.ufl_domains()
-=======
         if len(bcs) != 0:
             raise ValueError("Not expecting boundary conditions for 0-forms")
 
@@ -516,6 +504,7 @@
         compiler.
     :returns: a generator of op2.ParLoop objects."""
     coefficients = expr.coefficients()
+    topological_coefficients = expr.topological_coefficients()
     domains = expr.ufl_domains()
 
     if isinstance(expr, slate.TensorBase):
@@ -524,7 +513,6 @@
         kernels = slac.compile_expression(expr, tsfc_parameters=form_compiler_parameters)
     else:
         kernels = tsfc_interface.compile_form(expr, "form", parameters=form_compiler_parameters, diagonal=diagonal)
->>>>>>> 99f4489b
 
     # These will be used to correctly interpret the "otherwise"
     # subdomain
@@ -564,7 +552,7 @@
 
         # Now build arguments for the par_loop
         kwargs = {}
-        # Some integrals require non-coefficient/non-topological-coefficient arguments at the
+        # Some integrals require non-coefficient arguments at the
         # end (facet number information).
         extra_args = []
         itspace = m.measure_set(integral_type, subdomain_id,
