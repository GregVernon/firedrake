--- conflicted
+++ resolved
@@ -320,9 +320,6 @@
     return axes.quiver(*(coords.T), *(vals.T), C, **kwargs)
 
 
-<<<<<<< HEAD
-def plot(function, *args, bezier=False, num_sample_points=10, complex_component="real", **kwargs):
-=======
 def _step_to_boundary(mesh, x, u, dt, loc_tolerance):
     bracket = (0., dt)
     while bracket[1] - bracket[0] > loc_tolerance * dt:
@@ -628,20 +625,14 @@
     return collection
 
 
-def plot(function, *args, num_sample_points=10, **kwargs):
->>>>>>> 4455fe10
+def plot(function, *args, bezier=False, num_sample_points=10, complex_component="real", **kwargs):
     r"""Plot a 1D Firedrake :class:`~.Function`
 
     :arg function: The :class:`~.Function` to plot
     :arg args: same as for matplotlib :func:`plot <matplotlib.pyplot.plot>`
-<<<<<<< HEAD
-    :arg bezier: whether to use Bezier curves for higher-degree functions or piecewise linear
-    :arg num_sample_points: number of extra points when sampling higher-degree functions
+    :arg num_sample_points: number of sample points for high-degree functions
     :kwarg complex_component: If plotting complex data, which
         component? (real or imag).
-=======
-    :arg num_sample_points: number of sample points for high-degree functions
->>>>>>> 4455fe10
     :arg kwargs: same as for matplotlib
     :return: list of matplotlib :class:`Line2D <matplotlib.lines.Line2D>`
     """
@@ -661,27 +652,14 @@
         axes = figure.add_subplot(111)
 
     if function.ufl_element().degree() < 4:
-<<<<<<< HEAD
-        return _bezier_plot(function, axes, complex_component=complex_component, **kwargs)
-
-    if bezier:
-        num_sample_points = max((num_sample_points // 3) * 3 + 1, 4)
-    xs, vals = calculate_one_dim_points(function, num_sample_points)
-
-    points = toreal(xs, "real"), toreal(vals, complex_component)
-    if bezier:
-        return _interp_bezier(points,
-                              function.function_space().mesh().num_cells(),
-                              axes, **kwargs)
-=======
-        result = _bezier_plot(function, axes, **kwargs)
+        result = _bezier_plot(function, axes, complex_component=complex_component, **kwargs)
     else:
         degree = function.ufl_element().degree()
         num_sample_points = max((num_sample_points // 3) * 3 + 1, 2 * degree)
-        points = calculate_one_dim_points(function, num_sample_points)
+        xs, vals = calculate_one_dim_points(function, num_sample_points)
+        points = toreal(xs, "real"), toreal(vals, complex_component)
         num_cells = function.function_space().mesh().num_cells()
         result = _interp_bezier(points, num_cells, axes, **kwargs)
->>>>>>> 4455fe10
 
     _autoscale_view(axes, None)
     return result
