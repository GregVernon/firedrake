import collections
import itertools
import numpy
import islpy as isl

from pyop2 import op2
from firedrake.utils import IntType, RealType, ScalarType
from tsfc.finatinterface import create_element
import loopy as lp


def make_extruded_coords(extruded_topology, base_coords, ext_coords,
                         layer_height, extrusion_type='uniform', kernel=None):
    """
    Given either a kernel or a (fixed) layer_height, compute an
    extruded coordinate field for an extruded mesh.

    :arg extruded_topology: an :class:`~.ExtrudedMeshTopology` to extrude
         a coordinate field for.
    :arg base_coords: a :class:`~.Function` to read the base
         coordinates from.
    :arg ext_coords: a :class:`~.Function` to write the extruded
         coordinates into.
    :arg layer_height: an equi-spaced height for each layer.
    :arg extrusion_type: the type of extrusion to use.  Predefined
         options are either "uniform" (creating equi-spaced layers by
         extruding in the (n+1)dth direction), "radial" (creating
         equi-spaced layers by extruding in the outward direction from
         the origin) or "radial_hedgehog" (creating equi-spaced layers
         by extruding coordinates in the outward cell-normal
         direction, needs a P1dgxP1 coordinate field).
    :arg kernel: an optional kernel to carry out coordinate extrusion.

    The kernel signature (if provided) is::

        void kernel(double **base_coords, double **ext_coords,
                    double *layer_height, int layer)

    The kernel iterates over the cells of the mesh and receives as
    arguments the coordinates of the base cell (to read), the
    coordinates on the extruded cell (to write to), the fixed layer
    height, and the current cell layer.
    """
    _, vert_space = ext_coords.function_space().ufl_element().sub_elements()[0].sub_elements()
    if kernel is None and not (vert_space.degree() == 1
                               and vert_space.family() in ['Lagrange',
                                                           'Discontinuous Lagrange']):
        raise RuntimeError('Extrusion of coordinates is only possible for a P1 or P1dg interval unless a custom kernel is provided')
    layer_height = op2.Global(1, layer_height, dtype=RealType)
    if kernel is not None:
        op2.ParLoop(kernel,
                    ext_coords.cell_set,
                    ext_coords.dat(op2.WRITE, ext_coords.cell_node_map()),
                    base_coords.dat(op2.READ, base_coords.cell_node_map()),
                    layer_height(op2.READ),
                    pass_layer_arg=True,
                    is_loopy_kernel=True).compute()
        return
    ext_fe = create_element(ext_coords.ufl_element())
    ext_shape = ext_fe.index_shape
    base_fe = create_element(base_coords.ufl_element())
    base_shape = base_fe.index_shape
    data = []
    data.append(lp.GlobalArg("ext_coords", dtype=ScalarType, shape=ext_shape))
    data.append(lp.GlobalArg("base_coords", dtype=ScalarType, shape=base_shape))
    data.append(lp.GlobalArg("layer_height", dtype=RealType, shape=()))
    data.append(lp.ValueArg('layer'))
    base_coord_dim = base_coords.function_space().value_size
    # Deal with tensor product cells
    adim = len(ext_shape) - 2

    def _get_arity_axis_inames(_base):
        return tuple(_base + str(i) for i in range(adim))

    def _get_lp_domains(_inames, _extents):
        domains = []
        for idx, extent in zip(_inames, _extents):
            inames = isl.make_zero_and_vars([idx])
            domains.append(((inames[0].le_set(inames[idx])) & (inames[idx].lt_set(inames[0] + extent))))
        return domains

    if extrusion_type == 'uniform':
        domains = []
        dd = _get_arity_axis_inames('d')
        domains.extend(_get_lp_domains(dd, ext_shape[:adim]))
        domains.extend(_get_lp_domains(('c', 'l'), (base_coord_dim, 2)))
        instructions = """
        ext_coords[{dd}, l, c] = base_coords[{dd}, c]
        ext_coords[{dd}, l, {base_coord_dim}] = layer_height[0] * (layer + l)
        """.format(dd=', '.join(dd),
                   base_coord_dim=base_coord_dim)
        ast = lp.make_function(domains, instructions, data, name="pyop2_kernel_uniform_extrusion", target=lp.CTarget(),
                               seq_dependencies=True, silenced_warnings=["summing_if_branches_ops"])
    elif extrusion_type == 'radial':
        domains = []
        dd = _get_arity_axis_inames('d')
        domains.extend(_get_lp_domains(dd, ext_shape[:adim]))
        domains.extend(_get_lp_domains(('c', 'k', 'l'), (base_coord_dim, ) * 2 + (2, )))
        instructions = """
        <{RealType}> tt[{dd}] = 0
        <{RealType}> bc[{dd}] = 0
        for k
            bc[{dd}] = real(base_coords[{dd}, k])
            tt[{dd}] = tt[{dd}] + bc[{dd}] * bc[{dd}]
        end
        tt[{dd}] = sqrt(tt[{dd}])
        ext_coords[{dd}, l, c] = base_coords[{dd}, c] + base_coords[{dd}, c] * layer_height[0] * (layer+l) / tt[{dd}]
        """.format(RealType=RealType,
                   dd=', '.join(dd))
        ast = lp.make_function(domains, instructions, data, name="pyop2_kernel_radial_extrusion", target=lp.CTarget(),
                               seq_dependencies=True, silenced_warnings=["summing_if_branches_ops"])
    elif extrusion_type == 'radial_hedgehog':
        # Only implemented for interval in 2D and triangle in 3D.
        # gdim != tdim already checked in ExtrudedMesh constructor.
        tdim = base_coords.ufl_domain().ufl_cell().topological_dimension()
        if tdim not in [1, 2]:
            raise NotImplementedError("Hedgehog extrusion not implemented for %s" % base_coords.ufl_domain().ufl_cell())
        # tdim == 1:
        #
        # normal is:
        # (0 -1) (x2 - x1)
        # (1  0) (y2 - y1)
        #
        # tdim == 2:
        # normal is
        # v0 x v1
        #
        #    /\
        # v0/  \
        #  /    \
        # /------\
        #    v1
        domains = []
        dd = _get_arity_axis_inames('d')
        _dd = _get_arity_axis_inames('_d')
        domains.extend(_get_lp_domains(dd, ext_shape[:adim]))
        domains.extend(_get_lp_domains(_dd, ext_shape[:adim]))
        domains.extend(_get_lp_domains(('c0', 'c1', 'c2', 'c3', 'k', 'l'), (base_coord_dim, ) * 5 + (2, )))
        # Formula for normal, n
        n_1_1 = """
        n[0] = -bc[1, 1] + bc[0, 1]
        n[1] = bc[1, 0] - bc[0, 0]
        """
        n_2_1 = """
        v0[c3] = bc[1, c3] - bc[0, c3]
        v1[c3] = bc[2, c3] - bc[0, c3]
        n[0] = v0[1] * v1[2] - v0[2] * v1[1]
        n[1] = v0[2] * v1[0] - v0[0] * v1[2]
        n[2] = v0[0] * v1[1] - v0[1] * v1[0]
        """
        n_2_2 = """
        v0[c3] = bc[0, 1, c3] - bc[0, 0, c3]
        v1[c3] = bc[1, 0, c3] - bc[0, 0, c3]
        n[0] = v0[1] * v1[2] - v0[2] * v1[1]
        n[1] = v0[2] * v1[0] - v0[0] * v1[2]
        n[2] = v0[0] * v1[1] - v0[1] * v1[0]
        """
        n_dict = {1: {1: n_1_1},
                  2: {1: n_2_1,
                      2: n_2_2}}
        instructions = """
        <{RealType}> dot = 0
        <{RealType}> norm = 0
        <{RealType}> v0[c2] = 0
        <{RealType}> v1[c2] = 0
        <{RealType}> n[c2] = 0
        <{RealType}> x[c2] = 0
        <{RealType}> bc[{_dd}, c1] = real(base_coords[{_dd}, c1])
        for {_dd}
            x[c1] = x[c1] + bc[{_dd}, c1]
        end
        {ninst}
        for k
            dot = dot + x[k] * n[k]
            norm = norm + n[k] * n[k]
        end
        norm = sqrt(norm)
        norm = -norm if dot < 0 else norm
        ext_coords[{dd}, l, c0] = base_coords[{dd}, c0] + n[c0] * layer_height[dd] * (layer + l) / norm
        """.format(RealType=RealType,
                   dd=', '.join(dd),
                   _dd=', '.join(_dd),
                   ninst=n_dict[tdim][adim])
        ast = lp.make_function(domains, instructions, data, name="pyop2_kernel_radial_hedgehog_extrusion", target=lp.CTarget(),
                               seq_dependencies=True, silenced_warnings=["summing_if_branches_ops"])
    else:
        raise NotImplementedError('Unsupported extrusion type "%s"' % extrusion_type)

<<<<<<< HEAD
    height = op2.compute_backend.Global(1, layer_height, dtype=float)
    op2.par_loop(kernel,
                 ext_coords.cell_set,
                 ext_coords.dat(op2.WRITE, ext_coords.cell_node_map()),
                 base_coords.dat(op2.READ, base_coords.cell_node_map()),
                 height(op2.READ),
                 pass_layer_arg=True)
=======
    kernel = op2.Kernel(ast, ast.name)
    op2.ParLoop(kernel,
                ext_coords.cell_set,
                ext_coords.dat(op2.WRITE, ext_coords.cell_node_map()),
                base_coords.dat(op2.READ, base_coords.cell_node_map()),
                layer_height(op2.READ),
                pass_layer_arg=True,
                is_loopy_kernel=True).compute()
>>>>>>> 82563619


def flat_entity_dofs(entity_dofs):
    flat_entity_dofs = {}
    for b, v in entity_dofs:
        # v in [0, 1].  Only look at the ones, then grab the data from zeros.
        if v == 0:
            continue
        flat_entity_dofs[b] = {}
        for i in entity_dofs[(b, v)]:
            # This line is fairly magic.
            # It works because an interval has two points.
            # We pick up the DoFs from the bottom point,
            # then the DoFs from the interior of the interval,
            # then finally the DoFs from the top point.
            flat_entity_dofs[b][i] = (entity_dofs[(b, 0)][2*i]
                                      + entity_dofs[(b, 1)][i]
                                      + entity_dofs[(b, 0)][2*i+1])
    return flat_entity_dofs


def entity_indices(cell):
    """Return a dict mapping topological entities on a cell to their integer index.

    This provides an iteration ordering for entities on extruded meshes.

    :arg cell: a FIAT cell.
    """
    subents, = cell.sub_entities[cell.get_dimension()].values()
    return {e: i for i, e in enumerate(sorted(subents))}


def entity_reordering(cell):
    """Return an array reordering extruded cell entities.

    If we iterate over the base cell, it is natural to then go over
    all the entities induced by the product with an interval.  This
    iteration order is not the same as the natural iteration order, so
    we need a reordering.

    :arg cell: a FIAT tensor product cell.
    """
    def points(t):
        for k in sorted(t.keys()):
            yield itertools.repeat(k, len(t[k]))

    counter = collections.Counter()

    topos = (c.get_topology() for c in cell.cells)

    indices = entity_indices(cell)
    ordering = numpy.zeros(len(indices), dtype=IntType)
    for i, ent in enumerate(itertools.product(*(itertools.chain(*points(t)) for t in topos))):
        ordering[i] = indices[ent, counter[ent]]
        counter[ent] += 1
    return ordering


def entity_closures(cell):
    """Map entities in a cell to points in the topological closure of
    the entity.

    :arg cell: a FIAT cell.
    """
    indices = entity_indices(cell)
    closure = {}
    for e, ents in cell.sub_entities.items():
        for ent, vals in ents.items():
            idx = indices[(e, ent)]
            closure[idx] = list(map(indices.get, vals))
    return closure<|MERGE_RESOLUTION|>--- conflicted
+++ resolved
@@ -46,7 +46,7 @@
                                and vert_space.family() in ['Lagrange',
                                                            'Discontinuous Lagrange']):
         raise RuntimeError('Extrusion of coordinates is only possible for a P1 or P1dg interval unless a custom kernel is provided')
-    layer_height = op2.Global(1, layer_height, dtype=RealType)
+    layer_height = op2.compute_backend.Global(1, layer_height, dtype=RealType)
     if kernel is not None:
         op2.ParLoop(kernel,
                     ext_coords.cell_set,
@@ -186,15 +186,6 @@
     else:
         raise NotImplementedError('Unsupported extrusion type "%s"' % extrusion_type)
 
-<<<<<<< HEAD
-    height = op2.compute_backend.Global(1, layer_height, dtype=float)
-    op2.par_loop(kernel,
-                 ext_coords.cell_set,
-                 ext_coords.dat(op2.WRITE, ext_coords.cell_node_map()),
-                 base_coords.dat(op2.READ, base_coords.cell_node_map()),
-                 height(op2.READ),
-                 pass_layer_arg=True)
-=======
     kernel = op2.Kernel(ast, ast.name)
     op2.ParLoop(kernel,
                 ext_coords.cell_set,
@@ -203,7 +194,6 @@
                 layer_height(op2.READ),
                 pass_layer_arg=True,
                 is_loopy_kernel=True).compute()
->>>>>>> 82563619
 
 
 def flat_entity_dofs(entity_dofs):
