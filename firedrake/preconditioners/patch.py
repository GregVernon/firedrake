from firedrake.preconditioners.base import PCBase, SNESBase, PCSNESBase
from firedrake.petsc import PETSc
from firedrake.cython.patchimpl import set_patch_residual, set_patch_jacobian
from firedrake.solving_utils import _SNESContext
from firedrake.utils import cached_property, complex_mode, IntType
from firedrake.matrix_free.operators import ImplicitMatrixContext
from firedrake.dmhooks import get_appctx, push_appctx, pop_appctx
from firedrake.functionspace import FunctionSpace
from firedrake.interpolation import interpolate

from collections import namedtuple
import operator
from itertools import chain
from functools import partial
import numpy
from ufl import VectorElement, MixedElement
from tsfc.kernel_interface.firedrake_loopy import make_builder
import weakref

import ctypes
from pyop2 import op2
from pyop2 import base as pyop2
from pyop2 import sequential as seq
from pyop2.compilation import load
from pyop2.utils import get_petsc_dir
from pyop2.codegen.builder import Pack, MatPack, DatPack
from pyop2.codegen.representation import Comparison, Literal
from pyop2.codegen.rep2loopy import register_petsc_function

__all__ = ("PatchPC", "PlaneSmoother", "PatchSNES")


class DenseSparsity(object):
    def __init__(self, rset, cset):
        self.shape = (1, 1)
        self._nrows = rset.size
        self._ncols = cset.size
        self._dims = (((1, 1), ), )
        self.dims = self._dims
        self.dsets = rset, cset

    def __getitem__(self, *args):
        return self

    def __contains__(self, *args):
        return True


class LocalPack(Pack):
    def pick_loop_indices(self, loop_index, layer_index, entity_index):
        return (entity_index, layer_index)


class LocalMatPack(LocalPack, MatPack):
    insertion_names = {False: "MatSetValues",
                       True: "MatSetValues"}


class LocalMat(pyop2.Mat):
    pack = LocalMatPack

    def __init__(self, dset):
        self._sparsity = DenseSparsity(dset, dset)
        self.dtype = numpy.dtype(PETSc.ScalarType)


class LocalDatPack(LocalPack, DatPack):
    def __init__(self, needs_mask, *args, **kwargs):
        self.needs_mask = needs_mask
        super().__init__(*args, **kwargs)

    def _mask(self, map_):
        if self.needs_mask:
            return Comparison(">=", map_, Literal(numpy.int32(0)))
        else:
            return None


class LocalDat(pyop2.Dat):
    def __init__(self, dset, needs_mask=False):
        self._dataset = dset
        self.dtype = numpy.dtype(PETSc.ScalarType)
        self._shape = (dset.total_size,) + (() if dset.cdim == 1 else dset.dim)
        self.needs_mask = needs_mask

    @cached_property
    def _wrapper_cache_key_(self):
        return super()._wrapper_cache_key_ + (self.needs_mask, )

    @property
    def pack(self):
        return partial(LocalDatPack, self.needs_mask)


register_petsc_function("MatSetValues")


CompiledKernel = namedtuple('CompiledKernel', ["funptr", "kinfo"])


def matrix_funptr(form, state):
    from firedrake.tsfc_interface import compile_form
    test, trial = map(operator.methodcaller("function_space"), form.arguments())
    if test != trial:
        raise NotImplementedError("Only for matching test and trial spaces")

    if state is not None:
        interface = make_builder(dont_split=(state, ))
    else:
        interface = None

    kernels = compile_form(form, "subspace_form", split=False, interface=interface)

    cell_kernels = []
    int_facet_kernels = []
    for kernel in kernels:
        kinfo = kernel.kinfo

        if kinfo.subdomain_id != "otherwise":
            raise NotImplementedError("Only for full domain integrals")
        if kinfo.integral_type not in {"cell", "interior_facet"}:
            raise NotImplementedError("Only for cell or interior facet integrals")

        # OK, now we've validated the kernel, let's build the callback
        args = []

        if kinfo.integral_type == "cell":
            get_map = operator.methodcaller("cell_node_map")
            kernels = cell_kernels
        elif kinfo.integral_type == "interior_facet":
            get_map = operator.methodcaller("interior_facet_node_map")
            kernels = int_facet_kernels
        else:
            get_map = None

        toset = op2.compute_backend.Set(1, comm=test.comm)
        dofset = op2.compute_backend.DataSet(toset, 1)
        arity = sum(m.arity*s.cdim
                    for m, s in zip(get_map(test),
                                    test.dof_dset))
        iterset = get_map(test).iterset
        entity_node_map = op2.compute_backend.Map(iterset,
                                  toset, arity,
                                  values=numpy.zeros(iterset.total_size*arity, dtype=IntType))
        mat = LocalMat(dofset)

        arg = mat(op2.INC, (entity_node_map, entity_node_map))
        arg.position = 0
        args.append(arg)
        statedat = LocalDat(dofset)
        state_entity_node_map = op2.compute_backend.Map(iterset,
                                        toset, arity,
                                        values=numpy.zeros(iterset.total_size*arity, dtype=IntType))
        statearg = statedat(op2.READ, state_entity_node_map)

        mesh = form.ufl_domains()[kinfo.domain_number]
        arg = mesh.coordinates.dat(op2.READ, get_map(mesh.coordinates))
        arg.position = 1
        args.append(arg)
        if kinfo.oriented:
            c = form.ufl_domain().cell_orientations()
            arg = c.dat(op2.READ, get_map(c))
            arg.position = len(args)
            args.append(arg)
        if kinfo.needs_cell_sizes:
            c = form.ufl_domain().cell_sizes
            arg = c.dat(op2.READ, get_map(c))
            arg.position = len(args)
            args.append(arg)
        for n in kinfo.coefficient_map:
            c = form.coefficients()[n]
            if c is state:
                statearg.position = len(args)
                args.append(statearg)
                continue
            for (i, c_) in enumerate(c.split()):
                map_ = get_map(c_)
                arg = c_.dat(op2.READ, map_)
                arg.position = len(args)
                args.append(arg)

        if kinfo.integral_type == "interior_facet":
            arg = test.ufl_domain().interior_facets.local_facet_dat(op2.READ)
            arg.position = len(args)
            args.append(arg)
<<<<<<< HEAD
        iterset = op2.compute_backend.Subset(iterset, [0])
=======
        iterset = op2.Subset(iterset, [])
>>>>>>> 82563619
        mod = seq.JITModule(kinfo.kernel, iterset, *args)
        kernels.append(CompiledKernel(mod._fun, kinfo))
    return cell_kernels, int_facet_kernels


def residual_funptr(form, state):
    from firedrake.tsfc_interface import compile_form
    test, = map(operator.methodcaller("function_space"), form.arguments())

    if state.function_space() != test:
        raise NotImplementedError("State and test space must be dual to one-another")

    if state is not None:
        interface = make_builder(dont_split=(state, ))
    else:
        interface = None

    kernels = compile_form(form, "subspace_form", split=False, interface=interface)

    cell_kernels = []
    int_facet_kernels = []
    for kernel in kernels:
        kinfo = kernel.kinfo

        if kinfo.subdomain_id != "otherwise":
            raise NotImplementedError("Only for full domain integrals")
        if kinfo.integral_type not in {"cell", "interior_facet"}:
            raise NotImplementedError("Only for cell integrals or interior_facet integrals")
        args = []

        if kinfo.integral_type == "cell":
            get_map = operator.methodcaller("cell_node_map")
            kernels = cell_kernels
        elif kinfo.integral_type == "interior_facet":
            get_map = operator.methodcaller("interior_facet_node_map")
            kernels = int_facet_kernels
        else:
            get_map = None

        toset = op2.compute_backend.Set(1, comm=test.comm)
        dofset = op2.compute_backend.DataSet(toset, 1)
        arity = sum(m.arity*s.cdim
                    for m, s in zip(get_map(test),
                                    test.dof_dset))
        iterset = get_map(test).iterset
        entity_node_map = op2.compute_backend.Map(iterset,
                                  toset, arity,
                                  values=numpy.zeros(iterset.total_size*arity, dtype=IntType))
        dat = LocalDat(dofset, needs_mask=True)

        statedat = LocalDat(dofset)
        state_entity_node_map = op2.compute_backend.Map(iterset,
                                        toset, arity,
                                        values=numpy.zeros(iterset.total_size*arity, dtype=IntType))
        statearg = statedat(op2.READ, state_entity_node_map)

        arg = dat(op2.INC, entity_node_map)
        arg.position = 0
        args.append(arg)

        mesh = form.ufl_domains()[kinfo.domain_number]
        arg = mesh.coordinates.dat(op2.READ, get_map(mesh.coordinates))
        arg.position = 1
        args.append(arg)

        if kinfo.oriented:
            c = form.ufl_domain().cell_orientations()
            arg = c.dat(op2.READ, get_map(c))
            arg.position = len(args)
            args.append(arg)
        if kinfo.needs_cell_sizes:
            c = form.ufl_domain().cell_sizes
            arg = c.dat(op2.READ, get_map(c))
            arg.position = len(args)
            args.append(arg)
        for n in kinfo.coefficient_map:
            c = form.coefficients()[n]
            if c is state:
                statearg.position = len(args)
                args.append(statearg)
                continue
            for (i, c_) in enumerate(c.split()):
                map_ = get_map(c_)
                arg = c_.dat(op2.READ, map_)
                arg.position = len(args)
                args.append(arg)

        if kinfo.integral_type == "interior_facet":
            arg = test.ufl_domain().interior_facets.local_facet_dat(op2.READ)
            arg.position = len(args)
            args.append(arg)
<<<<<<< HEAD
        iterset = op2.compute_backend.Subset(iterset, [0])
=======
        iterset = op2.Subset(iterset, [])
>>>>>>> 82563619
        mod = seq.JITModule(kinfo.kernel, iterset, *args)
        kernels.append(CompiledKernel(mod._fun, kinfo))
    return cell_kernels, int_facet_kernels


# We need to set C function pointer callbacks for PCPatch to work.
# Although petsc4py provides a high-level Python wrapper for them,
# this is very costly when going back and forth from C to Python only
# to extract function pointers and send them straight back to C. Here,
# since we know what the calling convention of the C function is, we
# just wrap up everything as a C function pointer and use that
# directly.
def make_struct(op_coeffs, op_maps, jacobian=False):
    import ctypes
    coeffs = []
    maps = []
    for i, c in enumerate(op_coeffs):
        if c is None:
            coeffs.append("state")
        else:
            coeffs.append("c{}".format(i))
    for i, m in enumerate(op_maps):
        if m is None:
            maps.append("dofArrayWithAll")
        else:
            maps.append("m{}".format(i))
    coeff_struct = ";\n".join("  const PetscScalar *c{}".format(i) for i, c in enumerate(op_coeffs) if c is not None)
    map_struct = ";\n".join("  const PetscInt    *m{}".format(i) for i, m in enumerate(op_maps) if m is not None)
    coeff_decl = ", ".join("const PetscScalar *restrict {}".format(c) for c in coeffs)
    map_decl = ", ".join("const PetscInt *restrict {}".format(m) for m in maps)
    coeff_call = ", ".join(c if c == "state" else "ctx->{}".format(c) for c in coeffs)
    map_call = ", ".join(m if m == "dofArrayWithAll" else "ctx->{}".format(m) for m in maps)
    if jacobian:
        out = "Mat J"
    else:
        out = "PetscScalar * restrict F"
    function = "  void (*pyop2_call)(int start, int end, const PetscInt * restrict cells, {}, {}, const PetscInt *restrict dofArray, {})".format(out, coeff_decl, map_decl)

    fields = []
    for c in coeffs:
        if c != "state":
            fields.append((c, ctypes.c_voidp))
    for m in maps:
        if m != "dofArrayWithAll":
            fields.append((m, ctypes.c_voidp))
    fields.append(("point2facet", ctypes.c_voidp))
    fields.append(("pyop2_call", ctypes.c_voidp))

    class Struct(ctypes.Structure):
        _fields_ = fields
    struct = """
typedef struct {{
{};
{};
  const PetscInt    *point2facet;
{};
}} UserCtx;""".format(coeff_struct, map_struct, function)
    call = "pyop2_call(0, npoints, whichPoints, out, {}, dofArray, {})".format(coeff_call, map_call)

    return struct, call, Struct


def make_residual_wrapper(coeffs, maps):
    struct_decl, pyop2_call, struct = make_struct(coeffs, maps, jacobian=False)

    return """
#include <petsc.h>
{}
static PetscInt pointbuf[128];
PetscErrorCode ComputeResidual(PC pc,
                               PetscInt point,
                               Vec x,
                               Vec F,
                               IS points,
                               PetscInt ndof,
                               const PetscInt *dofArray,
                               const PetscInt *dofArrayWithAll,
                               void *ctx_)
{{
   const PetscScalar *state       = NULL;
   const PetscInt    *whichPoints = NULL;
   PetscScalar       *out         = NULL;
   UserCtx           *ctx         = (UserCtx *)ctx_;
   PetscInt           npoints;
   PetscErrorCode     ierr;
   PetscFunctionBeginUser;
   ierr = ISGetSize(points, &npoints);CHKERRQ(ierr);
   if (!npoints) PetscFunctionReturn(0);
   ierr = VecSet(F, 0.0);CHKERRQ(ierr);
   if (x) {{
     ierr = VecGetArrayRead(x, &state);CHKERRQ(ierr);
   }}
   ierr = VecGetArray(F, &out);CHKERRQ(ierr);
   ierr = ISGetIndices(points, &whichPoints);CHKERRQ(ierr);
   if (ctx->point2facet) {{
     PetscInt *pointsArray = NULL;
     if (npoints > 128) {{
       ierr = PetscMalloc1(npoints, &pointsArray);CHKERRQ(ierr);
     }} else {{
       pointsArray = pointbuf;
     }}
     for (PetscInt i = 0; i < npoints; i++) {{
       pointsArray[i] = ctx->point2facet[whichPoints[i]];
     }}
     ierr = ISRestoreIndices(points, &whichPoints);CHKERRQ(ierr);
     whichPoints = pointsArray;
   }}
   ctx->{};
   if (ctx->point2facet) {{
     if (npoints > 128) {{
       ierr = PetscFree(whichPoints);
     }}
   }} else {{
     ierr = ISRestoreIndices(points, &whichPoints);CHKERRQ(ierr);
   }}
   ierr = VecRestoreArray(F, &out);CHKERRQ(ierr);
   if (x) {{
     ierr = VecRestoreArrayRead(x, &state);CHKERRQ(ierr);
   }}
   PetscFunctionReturn(0);
}}
""".format(struct_decl, pyop2_call), struct


def make_jacobian_wrapper(coeffs, maps):
    struct_decl, pyop2_call, struct = make_struct(coeffs, maps, jacobian=True)

    return """
#include <petsc.h>
{}

static PetscInt pointbuf[128];
PetscErrorCode ComputeJacobian(PC pc,
                               PetscInt point,
                               Vec x,
                               Mat out,
                               IS points,
                               PetscInt ndof,
                               const PetscInt *dofArray,
                               const PetscInt *dofArrayWithAll,
                               void *ctx_)
{{
   const PetscScalar *state       = NULL;
   const PetscInt    *whichPoints = NULL;
   UserCtx           *ctx         = (UserCtx *)ctx_;
   PetscInt           npoints;
   PetscErrorCode     ierr;
   PetscFunctionBeginUser;
   ierr = ISGetSize(points, &npoints);CHKERRQ(ierr);
   if (!npoints) PetscFunctionReturn(0);
   if (x) {{
     ierr = VecGetArrayRead(x, &state);CHKERRQ(ierr);
   }}
   ierr = ISGetIndices(points, &whichPoints);CHKERRQ(ierr);
   if (ctx->point2facet) {{
     PetscInt *pointsArray = NULL;
     if (npoints > 128) {{
       ierr = PetscMalloc1(npoints, &pointsArray);CHKERRQ(ierr);
     }} else {{
       pointsArray = pointbuf;
     }}
     for (PetscInt i = 0; i < npoints; i++) {{
       pointsArray[i] = ctx->point2facet[whichPoints[i]];
     }}
     ierr = ISRestoreIndices(points, &whichPoints);CHKERRQ(ierr);
     whichPoints = pointsArray;
   }}
   ctx->{};
   if (ctx->point2facet) {{
     if (npoints > 128) {{
       ierr = PetscFree(whichPoints);
     }}
   }} else {{
     ierr = ISRestoreIndices(points, &whichPoints);CHKERRQ(ierr);
   }}
   if (x) {{
     ierr = VecRestoreArrayRead(x, &state);CHKERRQ(ierr);
   }}
   PetscFunctionReturn(0);
}}
""".format(struct_decl, pyop2_call), struct


def load_c_function(code, name, comm):
    cppargs = ["-I%s/include" % d for d in get_petsc_dir()]
    ldargs = (["-L%s/lib" % d for d in get_petsc_dir()]
              + ["-Wl,-rpath,%s/lib" % d for d in get_petsc_dir()]
              + ["-lpetsc", "-lm"])
    return load(code, "c", name,
                argtypes=[ctypes.c_voidp, ctypes.c_int, ctypes.c_voidp,
                          ctypes.c_voidp, ctypes.c_voidp, ctypes.c_int,
                          ctypes.c_voidp, ctypes.c_voidp, ctypes.c_voidp],
                restype=ctypes.c_int, cppargs=cppargs, ldargs=ldargs,
                comm=comm)


def make_c_arguments(form, kernel, state, get_map, require_state=False,
                     require_facet_number=False):
    coeffs = [form.ufl_domain().coordinates]
    if kernel.kinfo.oriented:
        coeffs.append(form.ufl_domain().cell_orientations())
    if kernel.kinfo.needs_cell_sizes:
        coeffs.append(form.ufl_domain().cell_sizes)
    for n in kernel.kinfo.coefficient_map:
        coeffs.append(form.coefficients()[n])
    if require_state:
        assert state in coeffs, "Couldn't find state vector in form coefficients"
    data_args = []
    map_args = []
    seen = set()
    for c in coeffs:
        if c is state:
            data_args.append(None)
            map_args.append(None)
        else:
            data_args.extend(c.dat._kernel_args_)
        map_ = get_map(c)
        if map_ is not None:
            for k in map_._kernel_args_:
                if k not in seen:
                    map_args.append(k)
                    seen.add(k)
    if require_facet_number:
        data_args.extend(form.ufl_domain().interior_facets.local_facet_dat._kernel_args_)
    return data_args, map_args


def make_c_struct(data_args, map_args, function, struct, point2facet=None):
    args = [a for a in chain(data_args, map_args) if a is not None]
    if point2facet is None:
        args.append(0)
    else:
        args.append(point2facet)
    return struct(*args, ctypes.cast(function, ctypes.c_voidp).value)


def bcdofs(bc, ghost=True):
    # Return the global dofs fixed by a DirichletBC
    # in the numbering given by concatenation of all the
    # subspaces of a mixed function space
    Z = bc.function_space()
    while Z.parent is not None:
        Z = Z.parent

    indices = bc._indices
    offset = 0

    for (i, idx) in enumerate(indices):
        if isinstance(Z.ufl_element(), VectorElement):
            offset += idx
            assert i == len(indices)-1  # assert we're at the end of the chain
            assert Z.sub(idx).value_size == 1
        elif isinstance(Z.ufl_element(), MixedElement):
            if ghost:
                offset += sum(Z.sub(j).dof_count for j in range(idx))
            else:
                offset += sum(Z.sub(j).dof_dset.size * Z.sub(j).value_size for j in range(idx))
        else:
            raise NotImplementedError("How are you taking a .sub?")

        Z = Z.sub(idx)

    if Z.parent is not None and isinstance(Z.parent.ufl_element(), VectorElement):
        bs = Z.parent.value_size
        start = 0
        stop = 1
    else:
        bs = Z.value_size
        start = 0
        stop = bs
    nodes = bc.nodes
    if not ghost:
        nodes = nodes[nodes < Z.dof_dset.size]

    return numpy.concatenate([nodes*bs + j for j in range(start, stop)]) + offset


def select_entity(p, dm=None, exclude=None):
    """Filter entities based on some label.

    :arg p: the entity.
    :arg dm: the DMPlex object to query for labels.
    :arg exclude: The label marking points to exclude."""
    if exclude is None:
        return True
    else:
        # If the exclude label marks this point (the value is not -1),
        # we don't want it.
        return dm.getLabelValue(exclude, p) == -1


class PlaneSmoother(object):
    @staticmethod
    def coords(dm, p, coordinates):
        coordinatesV = coordinates.function_space()
        data = coordinates.dat.data_ro_with_halos
        coordinatesDM = coordinatesV.dm
        coordinatesSection = coordinatesDM.getDefaultSection()

        closure_of_p = [x for x in dm.getTransitiveClosure(p, useCone=True)[0] if coordinatesSection.getDof(x) > 0]

        gdim = data.shape[1]
        bary = numpy.zeros(gdim)
        for p_ in closure_of_p:
            (dof, offset) = (coordinatesSection.getDof(p_), coordinatesSection.getOffset(p_))
            bary += data[offset:offset+dof].reshape(gdim)
        bary /= len(closure_of_p)
        return bary

    def sort_entities(self, dm, axis, dir, ndiv):
        # compute
        # [(pStart, (x, y, z)), (pEnd, (x, y, z))]

        mesh = dm.getAttr("__firedrake_mesh__")
        ele = mesh.coordinates.function_space().ufl_element()
        V = mesh.coordinates.function_space()
        if V.finat_element.entity_dofs() == V.finat_element.entity_closure_dofs():
            # We're using DG or DQ for our coordinates, so we got
            # a periodic mesh. We need to interpolate to CGk
            # with access descriptor MAX to define a consistent opinion
            # about where the vertices are.
            CGkele = ele.reconstruct(family="Lagrange")
            # Need to supply the actual mesh to the FunctionSpace constructor,
            # not its weakref proxy (the variable `mesh`)
            # as interpolation fails because they are not hashable
            CGk = FunctionSpace(mesh.coordinates.function_space().mesh(), CGkele)
            coordinates = interpolate(mesh.coordinates, CGk, access=op2.MAX)
        else:
            coordinates = mesh.coordinates

        select = partial(select_entity, dm=dm, exclude="pyop2_ghost")
        entities = [(p, self.coords(dm, p, coordinates)) for p in
                    filter(select, range(*dm.getChart()))]

        minx = min(entities, key=lambda z: z[1][axis])[1][axis]
        maxx = max(entities, key=lambda z: z[1][axis])[1][axis]

        def keyfunc(z):
            coords = tuple(z[1])
            return (coords[axis], ) + tuple(coords[:axis] + coords[axis+1:])

        s = sorted(entities, key=keyfunc, reverse=(dir == -1))

        divisions = numpy.linspace(minx, maxx, ndiv+1)
        (entities, coords) = zip(*s)
        coords = [c[axis] for c in coords]
        indices = numpy.searchsorted(coords[::dir], divisions)

        out = []
        for k in range(ndiv):
            out.append(entities[indices[k]:indices[k+1]])
        out.append(entities[indices[-1]:])

        return out

    def __call__(self, pc):
        if complex_mode:
            raise NotImplementedError("Sorry, plane smoothers not yet implemented in complex mode")
        dm = pc.getDM()
        prefix = pc.getOptionsPrefix()
        sentinel = object()
        sweeps = PETSc.Options(prefix).getString("pc_patch_construct_ps_sweeps", default=sentinel)
        if sweeps == sentinel:
            raise ValueError("Must set %spc_patch_construct_ps_sweeps" % prefix)

        patches = []
        for sweep in sweeps.split(':'):
            axis = int(sweep[0])
            dir = {'+': +1, '-': -1}[sweep[1]]
            ndiv = int(sweep[2:])

            entities = self.sort_entities(dm, axis, dir, ndiv)
            for patch in entities:
                iset = PETSc.IS().createGeneral(patch, comm=PETSc.COMM_SELF)
                patches.append(iset)

        iterationSet = PETSc.IS().createStride(size=len(patches), first=0, step=1, comm=PETSc.COMM_SELF)
        return (patches, iterationSet)


class PatchBase(PCSNESBase):

    def initialize(self, obj):

        if isinstance(obj, PETSc.PC):
            A, P = obj.getOperators()
        elif isinstance(obj, PETSc.SNES):
            A, P = obj.ksp.pc.getOperators()
        else:
            raise ValueError("Not a PC or SNES?")

        ctx = get_appctx(obj.getDM())
        if ctx is None:
            raise ValueError("No context found on form")
        if not isinstance(ctx, _SNESContext):
            raise ValueError("Don't know how to get form from %r", ctx)

        if P.getType() == "python":
            ictx = P.getPythonContext()
            if ictx is None:
                raise ValueError("No context found on matrix")
            if not isinstance(ictx, ImplicitMatrixContext):
                raise ValueError("Don't know how to get form from %r", ictx)
            J = ictx.a
            bcs = ictx.row_bcs
            if bcs != ictx.col_bcs:
                raise NotImplementedError("Row and column bcs must match")
        else:
            J = ctx.Jp or ctx.J
            bcs = ctx._problem.bcs

        mesh = J.ufl_domain()
        self.plex = mesh.topology_dm
        # We need to attach the mesh to the plex, so that
        # PlaneSmoothers (and any other user-customised patch
        # constructors) can use firedrake's opinion of what
        # the coordinates are, rather than plex's.
        self.plex.setAttr("__firedrake_mesh__", weakref.proxy(mesh))
        self.ctx = ctx

        if mesh.cell_set._extruded:
            raise NotImplementedError("Not implemented on extruded meshes")

        if "overlap_type" not in mesh._distribution_parameters:
            if mesh.comm.size > 1:
                # Want to do
                # warnings.warn("You almost surely want to set an overlap_type in your mesh's distribution_parameters.")
                # but doesn't warn!
                PETSc.Sys.Print("Warning: you almost surely want to set an overlap_type in your mesh's distribution_parameters.")

        patch = obj.__class__().create(comm=obj.comm)
        patch.setOptionsPrefix(obj.getOptionsPrefix() + "patch_")
        self.configure_patch(patch, obj)
        patch.setType("patch")

        if isinstance(obj, PETSc.SNES):
            Jstate = ctx._problem.u
            is_snes = True
        else:
            Jstate = None
            is_snes = False

        V, _ = map(operator.methodcaller("function_space"), J.arguments())

        if len(bcs) > 0:
            ghost_bc_nodes = numpy.unique(numpy.concatenate([bcdofs(bc, ghost=True)
                                                             for bc in bcs]))
            global_bc_nodes = numpy.unique(numpy.concatenate([bcdofs(bc, ghost=False)
                                                              for bc in bcs]))
        else:
            ghost_bc_nodes = numpy.empty(0, dtype=PETSc.IntType)
            global_bc_nodes = numpy.empty(0, dtype=PETSc.IntType)

        Jcell_kernels, Jint_facet_kernels = matrix_funptr(J, Jstate)
        Jcell_kernel, = Jcell_kernels
        Jop_data_args, Jop_map_args = make_c_arguments(J, Jcell_kernel, Jstate,
                                                       operator.methodcaller("cell_node_map"))
        code, Struct = make_jacobian_wrapper(Jop_data_args, Jop_map_args)
        Jop_function = load_c_function(code, "ComputeJacobian", obj.comm)
        Jop_struct = make_c_struct(Jop_data_args, Jop_map_args, Jcell_kernel.funptr, Struct)

        Jhas_int_facet_kernel = False
        if len(Jint_facet_kernels) > 0:
            Jint_facet_kernel, = Jint_facet_kernels
            Jhas_int_facet_kernel = True
            facet_Jop_data_args, facet_Jop_map_args = make_c_arguments(J, Jint_facet_kernel, Jstate,
                                                                       operator.methodcaller("interior_facet_node_map"),
                                                                       require_facet_number=True)
            code, Struct = make_jacobian_wrapper(facet_Jop_data_args, facet_Jop_map_args)
            facet_Jop_function = load_c_function(code, "ComputeJacobian", obj.comm)
            point2facet = J.ufl_domain().interior_facets.point2facetnumber.ctypes.data
            facet_Jop_struct = make_c_struct(facet_Jop_data_args, facet_Jop_map_args,
                                             Jint_facet_kernel.funptr, Struct,
                                             point2facet=point2facet)

        set_residual = hasattr(ctx, "F") and isinstance(obj, PETSc.SNES)
        if set_residual:
            F = ctx.F
            Fstate = ctx._problem.u
            Fcell_kernels, Fint_facet_kernels = residual_funptr(F, Fstate)

            Fcell_kernel, = Fcell_kernels

            Fop_data_args, Fop_map_args = make_c_arguments(F, Fcell_kernel, Fstate,
                                                           operator.methodcaller("cell_node_map"),
                                                           require_state=True)

            code, Struct = make_residual_wrapper(Fop_data_args, Fop_map_args)
            Fop_function = load_c_function(code, "ComputeResidual", obj.comm)
            Fop_struct = make_c_struct(Fop_data_args, Fop_map_args, Fcell_kernel.funptr, Struct)

            Fhas_int_facet_kernel = False
            if len(Fint_facet_kernels) > 0:
                Fint_facet_kernel, = Fint_facet_kernels
                Fhas_int_facet_kernel = True

                facet_Fop_data_args, facet_Fop_map_args = make_c_arguments(F, Fint_facet_kernel, Fstate,
                                                                           operator.methodcaller("interior_facet_node_map"),
                                                                           require_state=True,
                                                                           require_facet_number=True)
                code, Struct = make_jacobian_wrapper(facet_Fop_data_args, facet_Fop_map_args)
                facet_Fop_function = load_c_function(code, "ComputeResidual", obj.comm)
                point2facet = F.ufl_domain().interior_facets.point2facetnumber.ctypes.data
                facet_Fop_struct = make_c_struct(facet_Fop_data_args, facet_Fop_map_args,
                                                 Fint_facet_kernel.funptr, Struct,
                                                 point2facet=point2facet)

        patch.setDM(self.plex)
        patch.setPatchCellNumbering(mesh._cell_numbering)

        offsets = numpy.append([0], numpy.cumsum([W.dof_count
                                                  for W in V])).astype(PETSc.IntType)
        patch.setPatchDiscretisationInfo([W.dm for W in V],
                                         numpy.array([W.value_size for
                                                      W in V], dtype=PETSc.IntType),
                                         [W.cell_node_list for W in V],
                                         offsets,
                                         ghost_bc_nodes,
                                         global_bc_nodes)
        self.Jop_struct = Jop_struct
        set_patch_jacobian(patch, ctypes.cast(Jop_function, ctypes.c_voidp).value,
                           ctypes.addressof(Jop_struct), is_snes=is_snes)
        if Jhas_int_facet_kernel:
            self.facet_Jop_struct = facet_Jop_struct
            set_patch_jacobian(patch, ctypes.cast(facet_Jop_function, ctypes.c_voidp).value,
                               ctypes.addressof(facet_Jop_struct), is_snes=is_snes,
                               interior_facets=True)
        if set_residual:
            self.Fop_struct = Fop_struct
            set_patch_residual(patch, ctypes.cast(Fop_function, ctypes.c_voidp).value,
                               ctypes.addressof(Fop_struct), is_snes=is_snes)
            if Fhas_int_facet_kernel:
                set_patch_residual(patch, ctypes.cast(facet_Fop_function, ctypes.c_voidp).value,
                                   ctypes.addressof(facet_Fop_struct), is_snes=is_snes,
                                   interior_facets=True)

        patch.setPatchConstructType(PETSc.PC.PatchConstructType.PYTHON, operator=self.user_construction_op)
        patch.setAttr("ctx", ctx)
        patch.incrementTabLevel(1, parent=obj)
        patch.setFromOptions()
        patch.setUp()
        self.patch = patch

    def destroy(self, obj):
        # In this destructor we clean up the __firedrake_mesh__ we set on the plex.
        d = self.plex.getDict()
        try:
            del d["__firedrake_mesh__"]
        except KeyError:
            pass

    def user_construction_op(self, obj, *args, **kwargs):
        prefix = obj.getOptionsPrefix()
        sentinel = object()
        usercode = PETSc.Options(prefix).getString("%s_patch_construct_python_type" % self._objectname, default=sentinel)
        if usercode == sentinel:
            raise ValueError("Must set %s%s_patch_construct_python_type" % (prefix, self._objectname))

        (modname, funname) = usercode.rsplit('.', 1)
        mod = __import__(modname)
        fun = getattr(mod, funname)
        if isinstance(fun, type):
            fun = fun()
        return fun(obj, *args, **kwargs)

    def update(self, pc):
        self.patch.setUp()

    def view(self, pc, viewer=None):
        self.patch.view(viewer=viewer)


class PatchPC(PCBase, PatchBase):

    def configure_patch(self, patch, pc):
        (A, P) = pc.getOperators()
        patch.setOperators(A, P)

    def apply(self, pc, x, y):
        self.patch.apply(x, y)

    def applyTranspose(self, pc, x, y):
        self.patch.applyTranspose(x, y)


class PatchSNES(SNESBase, PatchBase):
    def configure_patch(self, patch, snes):
        patch.setTolerances(max_it=1)
        patch.setConvergenceTest("skip")

        (f, residual) = snes.getFunction()
        assert residual is not None
        (fun, args, kargs) = residual
        patch.setFunction(fun, f.duplicate(), args=args, kargs=kargs)

        # Need an empty RHS for the solve,
        # PCApply can't deal with RHS = NULL,
        # and this goes through a call to PCApply at some point
        self.dummy = f.duplicate()

    def step(self, snes, x, f, y):
        push_appctx(self.plex, self.ctx)
        x.copy(y)
        self.patch.solve(snes.vec_rhs or self.dummy, y)
        y.axpy(-1, x)
        y.scale(-1)
        snes.setConvergedReason(self.patch.getConvergedReason())
        pop_appctx(self.plex)<|MERGE_RESOLUTION|>--- conflicted
+++ resolved
@@ -183,11 +183,7 @@
             arg = test.ufl_domain().interior_facets.local_facet_dat(op2.READ)
             arg.position = len(args)
             args.append(arg)
-<<<<<<< HEAD
-        iterset = op2.compute_backend.Subset(iterset, [0])
-=======
-        iterset = op2.Subset(iterset, [])
->>>>>>> 82563619
+        iterset = op2.compute_backend.Subset(iterset, [])
         mod = seq.JITModule(kinfo.kernel, iterset, *args)
         kernels.append(CompiledKernel(mod._fun, kinfo))
     return cell_kernels, int_facet_kernels
@@ -279,11 +275,7 @@
             arg = test.ufl_domain().interior_facets.local_facet_dat(op2.READ)
             arg.position = len(args)
             args.append(arg)
-<<<<<<< HEAD
-        iterset = op2.compute_backend.Subset(iterset, [0])
-=======
-        iterset = op2.Subset(iterset, [])
->>>>>>> 82563619
+        iterset = op2.compute_backend.Subset(iterset, [])
         mod = seq.JITModule(kinfo.kernel, iterset, *args)
         kernels.append(CompiledKernel(mod._fun, kinfo))
     return cell_kernels, int_facet_kernels
