import numpy
from functools import partial

import FIAT
import ufl
from ufl.algorithms import extract_arguments

from pyop2 import op2

from tsfc.fiatinterface import create_element
from tsfc import compile_expression_dual_evaluation

import firedrake
from firedrake import utils

__all__ = ("interpolate", "Interpolator")


def interpolate(expr, V, subset=None, access=op2.WRITE):
    """Interpolate an expression onto a new function in V.
    :arg expr: an :class:`.Expression`.
    :arg V: the :class:`.FunctionSpace` to interpolate into (or else
        an existing :class:`.Function`).
    :kwarg subset: An optional :class:`pyop2.Subset` to apply the
        interpolation over.
    :kwarg access: The access descriptor for combining updates to shared dofs.
    Returns a new :class:`.Function` in the space ``V`` (or ``V`` if
    it was a Function).

    .. note::

       If you find interpolating the same expression again and again
       (for example in a time loop) you may find you get better
       performance by using an :class:`Interpolator` instead.
    """
    return Interpolator(expr, V, subset=subset, access=access).interpolate()


class Interpolator(object):
    """A reusable interpolation object.
    :arg expr: The expression to interpolate.
    :arg V: The :class:`.FunctionSpace` or :class:`.Function` to
        interpolate into.
    :kwarg subset: An optional :class:`pyop2.Subset` to apply the
        interpolation over.
    :kwarg freeze_expr: Set to True to prevent the expression being
        re-evaluated on each call.
    This object can be used to carry out the same interpolation
    multiple times (for example in a timestepping loop).

    .. note::

       The :class:`Interpolator` holds a reference to the provided
       arguments (such that they won't be collected until the
       :class:`Interpolator` is also collected).
    """
    def __init__(self, expr, V, subset=None, freeze_expr=False, access=op2.WRITE):
        self.callable, arguments = make_interpolator(expr, V, subset, access)
        self.arguments = arguments
        self.nargs = len(arguments)
        self.freeze_expr = freeze_expr
        self.V = V

    def interpolate(self, *function, output=None, transpose=False):
        """Compute the interpolation.
        :arg function: If the expression being interpolated contains an
           :class:`ufl.Argument`, then the :class:`.Function` value to
           interpolate.
        :kwarg output: Optional. A :class:`.Function` to contain the output.
        :kwarg transpose: Set to true to apply the transpose (adjoint) of the
           interpolation operator.
        :returns: The resulting interpolated :class:`.Function`.
        """
        if transpose and not self.nargs:
            raise ValueError("Can currently only apply transpose interpolation with arguments.")
        if self.nargs != len(function):
            raise ValueError("Passed %d Functions to interpolate, expected %d"
                             % (len(function), self.nargs))
        try:
            assembled_interpolator = self.frozen_assembled_interpolator
            copy_required = True
        except AttributeError:
            assembled_interpolator = self.callable()
            copy_required = False  # Return the original
            if self.freeze_expr:
                if self.nargs:
                    # Interpolation operator
                    self.frozen_assembled_interpolator = assembled_interpolator
                else:
                    # Interpolation action
                    self.frozen_assembled_interpolator = assembled_interpolator.copy()

        if self.nargs:
            function, = function
            if transpose:
                mul = assembled_interpolator.handle.multTranspose
                V = self.arguments[0].function_space()
            else:
                mul = assembled_interpolator.handle.mult
                V = self.V
            result = output or firedrake.Function(V)
            with function.dat.vec_ro as x, result.dat.vec_wo as out:
                mul(x, out)
            return result

        else:
            if output:
                output.assign(assembled_interpolator)
                return output
            if isinstance(self.V, firedrake.Function):
                if copy_required:
                    self.V.assign(assembled_interpolator)
                return self.V
            else:
                if copy_required:
                    return assembled_interpolator.copy()
                else:
                    return assembled_interpolator


def make_interpolator(expr, V, subset, access):
    assert isinstance(expr, ufl.classes.Expr)

    if isinstance(expr, firedrake.Expression):
        arguments = ()
    else:
        arguments = extract_arguments(expr)
    if len(arguments) == 0:
        if isinstance(V, firedrake.Function):
            f = V
            V = f.function_space()
        else:
            f = firedrake.Function(V)
        tensor = f.dat
    elif len(arguments) == 1:
        if isinstance(V, firedrake.Function):
            raise ValueError("Cannot interpolate an expression with an argument into a Function")

        argfs = arguments[0].function_space()
        sparsity = op2.Sparsity((V.dof_dset, argfs.dof_dset),
                                ((V.cell_node_map(), argfs.cell_node_map()),),
                                name="%s_%s_sparsity" % (V.name, argfs.name),
                                nest=False,
                                block_sparse=True)
        tensor = op2.Mat(sparsity)
        f = tensor
    else:
        raise ValueError("Cannot interpolate an expression with %d arguments" % len(arguments))

    # Make sure we have an expression of the right length i.e. a value for
    # each component in the value shape of each function space
    dims = [numpy.prod(fs.ufl_element().value_shape(), dtype=int)
            for fs in V]
    loops = []
    if numpy.prod(expr.ufl_shape, dtype=int) != sum(dims):
        raise RuntimeError('Expression of length %d required, got length %d'
                           % (sum(dims), numpy.prod(expr.ufl_shape, dtype=int)))

    if not isinstance(expr, firedrake.Expression):
        if len(V) > 1:
            raise NotImplementedError(
                "UFL expressions for mixed functions are not yet supported.")
        loops.extend(_interpolator(V, tensor, expr, subset, arguments, access))
    elif hasattr(expr, 'eval'):
        if len(V) > 1:
            raise NotImplementedError(
                "Python expressions for mixed functions are not yet supported.")
        loops.extend(_interpolator(V, tensor, expr, subset, arguments, access))
    else:
        raise ValueError("Don't know how to interpolate a %r" % expr)

    def callable(loops, f):
        for l in loops:
            l()
        return f

    return partial(callable, loops, f), arguments


@utils.known_pyop2_safe
def _interpolator(V, tensor, expr, subset, arguments, access):
    try:
        to_element = create_element(V.ufl_element(), vector_is_mixed=False)
    except KeyError:
        # FInAT only elements
        raise NotImplementedError("Don't know how to create FIAT element for %s" % V.ufl_element())

    if access is op2.READ:
        raise ValueError("Can't have READ access for output function")

    if len(expr.ufl_shape) != len(V.ufl_element().value_shape()):
        raise RuntimeError('Rank mismatch: Expression rank %d, FunctionSpace rank %d'
                           % (len(expr.ufl_shape), len(V.ufl_element().value_shape())))

    if expr.ufl_shape != V.ufl_element().value_shape():
        raise RuntimeError('Shape mismatch: Expression shape %r, FunctionSpace shape %r'
                           % (expr.ufl_shape, V.ufl_element().value_shape()))

    mesh = V.ufl_domain()
    coords = mesh.coordinates

    if not isinstance(expr, firedrake.Expression):
        if expr.ufl_domain() and expr.ufl_domain() != V.mesh():
            raise NotImplementedError("Interpolation onto another mesh not supported.")
        ast, oriented, needs_cell_sizes, coefficients, _ = compile_expression_dual_evaluation(expr, to_element, coords, coffee=False)
        kernel = op2.Kernel(ast, ast.name)
    elif hasattr(expr, "eval"):
        to_pts = []
        for dual in to_element.dual_basis():
            if not isinstance(dual, FIAT.functional.PointEvaluation):
                raise NotImplementedError("Can only interpolate Python kernels with Lagrange elements")
            pts, = dual.pt_dict.keys()
            to_pts.append(pts)

        kernel, oriented, needs_cell_sizes, coefficients = compile_python_kernel(expr, to_pts, to_element, V, coords)
    else:
        raise RuntimeError("Attempting to evaluate an Expression which has no value.")

    cell_set = coords.cell_set
    if subset is not None:
        assert subset.superset == cell_set
        cell_set = subset
    parloop_args = [kernel, cell_set]

<<<<<<< HEAD
    if dat in set((c.dat for c in coefficients)):
        output = dat
        dat = op2.compute_backend.Dat(dat.dataset)
=======
    if tensor in set((c.dat for c in coefficients)):
        output = tensor
        tensor = op2.Dat(tensor.dataset)
>>>>>>> 73013086
        if access is not op2.WRITE:
            copyin = (partial(output.copy, tensor), )
        else:
            copyin = ()
        copyout = (partial(tensor.copy, output), )
    else:
        copyin = ()
        copyout = ()
    if isinstance(tensor, op2.Global):
        parloop_args.append(tensor(access))
    elif isinstance(tensor, op2.Dat):
        parloop_args.append(tensor(access, V.cell_node_map()))
    else:
        assert access == op2.WRITE  # Other access descriptors not done for Matrices.
        parloop_args.append(tensor(op2.WRITE, (V.cell_node_map(),
                                               arguments[0].function_space().cell_node_map())))
    if oriented:
        co = mesh.cell_orientations()
        parloop_args.append(co.dat(op2.READ, co.cell_node_map()))
    if needs_cell_sizes:
        cs = mesh.cell_sizes
        parloop_args.append(cs.dat(op2.READ, cs.cell_node_map()))
    for coefficient in coefficients:
        m_ = coefficient.cell_node_map()
        parloop_args.append(coefficient.dat(op2.READ, m_))

    for o in coefficients:
        domain = o.ufl_domain()
        if domain is not None and domain.topology != mesh.topology:
            raise NotImplementedError("Interpolation onto another mesh not supported.")

    parloop = op2.ParLoop(*parloop_args).compute
    if isinstance(tensor, op2.Mat):
        return parloop, tensor.assemble
    else:
        return copyin + (parloop, ) + copyout


class GlobalWrapper(object):
    """Wrapper object that fakes a Global to behave like a Function."""
    def __init__(self, glob):
        self.dat = glob
        self.cell_node_map = lambda *arguments: None
        self.ufl_domain = lambda: None


def compile_python_kernel(expression, to_pts, to_element, fs, coords):
    """Produce a :class:`PyOP2.Kernel` wrapping the eval method on the
    function provided."""

    coords_space = coords.function_space()
    coords_element = create_element(coords_space.ufl_element(), vector_is_mixed=False)

    X_remap = list(coords_element.tabulate(0, to_pts).values())[0]

    # The par_loop will just pass us arguments, since it doesn't
    # know about keyword arguments at all so unpack into a dict that we
    # can pass to the user's eval method.
    def kernel(output, x, *arguments):
        kwargs = {}
        for (slot, _), arg in zip(expression._user_args, arguments):
            kwargs[slot] = arg
        X = numpy.dot(X_remap.T, x)

        for i in range(len(output)):
            # Pass a slice for the scalar case but just the
            # current vector in the VFS case. This ensures the
            # eval method has a Dolfin compatible API.
            expression.eval(output[i:i+1, ...] if numpy.ndim(output) == 1 else output[i, ...],
                            X[i:i+1, ...] if numpy.ndim(X) == 1 else X[i, ...], **kwargs)

    coefficients = [coords]
    for _, arg in expression._user_args:
        coefficients.append(GlobalWrapper(arg))
    return kernel, False, False, tuple(coefficients)<|MERGE_RESOLUTION|>--- conflicted
+++ resolved
@@ -222,15 +222,9 @@
         cell_set = subset
     parloop_args = [kernel, cell_set]
 
-<<<<<<< HEAD
-    if dat in set((c.dat for c in coefficients)):
-        output = dat
-        dat = op2.compute_backend.Dat(dat.dataset)
-=======
     if tensor in set((c.dat for c in coefficients)):
         output = tensor
-        tensor = op2.Dat(tensor.dataset)
->>>>>>> 73013086
+        tensor = op2.compute_backend.Dat(tensor.dataset)
         if access is not op2.WRITE:
             copyin = (partial(output.copy, tensor), )
         else:
