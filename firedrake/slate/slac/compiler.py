--- conflicted
+++ resolved
@@ -77,13 +77,6 @@
         return md5((expr.expression_hash
                     + str(sorted(tsfc_parameters.items()))).encode()).hexdigest(), expr.ufl_domains()[0].comm
 
-<<<<<<< HEAD
-    def __init__(self, expr, tsfc_parameters):
-        #if self._initialized:
-        #    return
-        # TODO: introduce coffe option here
-        self.split_kernel = generate_loopy_kernel(expr, tsfc_parameters)
-=======
     def __init__(self, expr, tsfc_parameters, coffee=False):
         if self._initialized:
             return
@@ -91,7 +84,6 @@
             self.split_kernel = generate_kernel(expr, tsfc_parameters)
         else:
             self.split_kernel = generate_loopy_kernel(expr, tsfc_parameters)
->>>>>>> 1df8925e
         self._initialized = True
 
 
