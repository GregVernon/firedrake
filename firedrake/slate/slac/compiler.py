"""This is Slate's Linear Algebra Compiler. This module is
responsible for generating C++ kernel functions representing
symbolic linear algebra expressions written in Slate.

This linear algebra compiler uses both Firedrake's form compiler,
the Two-Stage Form Compiler (TSFC) and COFFEE's kernel abstract
syntax tree (AST) optimizer. TSFC provides this compiler with
appropriate kernel functions (in C) for evaluating integral
expressions (finite element variational forms written in UFL).
COFFEE's AST base helps with the construction of code blocks
throughout the kernel returned by: `compile_expression`.

The Eigen C++ library (http://eigen.tuxfamily.org/) is required, as
all low-level numerical linear algebra operations are performed using
this templated function library.
"""
from __future__ import absolute_import, print_function, division
from six.moves import range

from coffee import base as ast

from collections import OrderedDict

from firedrake.constant import Constant
from firedrake.tsfc_interface import SplitKernel, KernelInfo
from firedrake.slate.slate import (TensorBase, Transpose, Inverse,
                                   Negative, Add, Sub, Mul,
                                   Action)
from firedrake.slate.slac.kernel_builder import KernelBuilder
from firedrake import op2

from pyop2.utils import get_petsc_dir

from tsfc.parameters import SCALAR_TYPE

import numpy as np


__all__ = ['compile_expression']


PETSC_DIR = get_petsc_dir()

supported_integral_types = [
    "cell",
    "interior_facet",
    "exterior_facet",
    "interior_facet_horiz",
    "interior_facet_vert",
    "exterior_facet_top",
    "exterior_facet_bottom",
    "exterior_facet_vert"
]


def compile_expression(slate_expr, tsfc_parameters=None):
    """Takes a Slate expression `slate_expr` and returns the appropriate
    :class:`firedrake.op2.Kernel` object representing the Slate expression.

    :arg slate_expr: a :class:'TensorBase' expression.
    :arg tsfc_parameters: an optional `dict` of form compiler parameters to
                          be passed onto TSFC during the compilation of
                          ufl forms.

    Returns: A `tuple` containing a `SplitKernel(idx, kinfo)`
    """
    if not isinstance(slate_expr, TensorBase):
        raise ValueError(
            "Expecting a `TensorBase` expression, not %s" % type(slate_expr)
        )

    # TODO: Get PyOP2 to write into mixed dats
    if any(len(a.function_space()) > 1 for a in slate_expr.arguments()):
        raise NotImplementedError("Compiling mixed slate expressions")

    # If the expression has already been symbolically compiled, then
    # simply reuse the produced kernel.
    if slate_expr._kernels is not None:
        return slate_expr._kernels

    # Initialize coefficients, shape and statements list
    expr_coeffs = slate_expr.coefficients()

    # We treat scalars as 1x1 MatrixBase objects, so we give
    # the right shape to do so and everything just falls out.
    # This bit here ensures the return result has the right
    # shape
    if slate_expr.rank == 0:
        shape = (1,)
    else:
        shape = slate_expr.shape

    statements = []

    # Create a builder for the Slate expression
    builder = KernelBuilder(expression=slate_expr,
                            tsfc_parameters=tsfc_parameters)

    # Initialize coordinate, cell orientations and facet/layer
    # symbols
    coordsym = ast.Symbol("coords")
    coords = None
    cell_orientations = ast.Symbol("cell_orientations")
    cellfacetsym = ast.Symbol("cell_facets")
    mesh_layer_sym = ast.Symbol("layer")
    inc = []

    # We keep track of temporaries that have been declared
    declared_temps = {}
    for cxt_kernel in builder.context_kernels:
        exp = cxt_kernel.tensor
        t = builder.temps[exp]

        if exp not in declared_temps:
            # Declare and initialize the temporary
            statements.append(ast.Decl(eigen_matrixbase_type(exp.shape), t))
            statements.append(ast.FlatBlock("%s.setZero();\n" % t))
            declared_temps[exp] = t

        it_type = cxt_kernel.original_integral_type

        if it_type not in supported_integral_types:
            raise NotImplementedError("Type %s not supported." % it_type)

        # Explicit checking of coordinates
        coordinates = exp.ufl_domain().coordinates
        if coords is not None:
            assert coordinates == coords
        else:
            coords = coordinates

        if it_type == "cell":
            # Nothing difficult about cellwise integrals. Just need
            # to get coefficient info, include_dirs and append
            # function calls to the appropriate subkernels.

            # If tensor is mixed, there will be more than one SplitKernel
            incl = []
            for splitkernel in cxt_kernel.tsfc_kernels:
                index = splitkernel.indices
                kinfo = splitkernel.kinfo

                # Generate an iterable of coefficients to pass to the subkernel
                # if any are required
                clist = [c for ci in kinfo.coefficient_map
                         for c in builder.coefficient(exp.coefficients()[ci])]

                if kinfo.oriented:
                    clist.append(cell_orientations)

                incl.extend(kinfo.kernel._include_dirs)
                tensor = eigen_tensor(exp, t, index)
                statements.append(ast.FunCall(kinfo.kernel.name,
                                              tensor, coordsym,
                                              *clist))

        elif it_type in ["interior_facet", "exterior_facet",
                         "interior_facet_vert", "exterior_facet_vert"]:
            # These integral types will require accessing local facet
            # information and looping over facet indices.
            builder.require_cell_facets()
            loop_stmt, incl = facet_integral_loop(cxt_kernel, builder,
                                                  coordsym, cellfacetsym,
                                                  cell_orientations)
            statements.append(loop_stmt)

        elif it_type == "interior_facet_horiz":
            # The infamous interior horizontal facet
            # will have two SplitKernels: one top,
            # one bottom. The mesh layer will determine
            # which kernels we call.
            builder.require_mesh_layers()
            top_sks = [k for k in cxt_kernel.tsfc_kernels
                       if k.kinfo.integral_type == "exterior_facet_top"]
            bottom_sks = [k for k in cxt_kernel.tsfc_kernels
                          if k.kinfo.integral_type == "exterior_facet_bottom"]
            assert len(top_sks) == len(bottom_sks), (
                "Number of top and bottom kernels should be equal"
            )
            # Top and bottom kernels need to be sorted by kinfo.indices
            # if the space is mixed to ensure indices match.
            top_sks = sorted(top_sks, key=lambda x: x.indices)
            bottom_sks = sorted(bottom_sks, key=lambda x: x.indices)
            stmt, incl = extruded_int_horiz_facet(exp,
                                                  builder,
                                                  top_sks,
                                                  bottom_sks,
                                                  coordsym,
                                                  mesh_layer_sym,
                                                  cell_orientations)
            statements.append(stmt)

        elif it_type in ["exterior_facet_bottom", "exterior_facet_top"]:
            # These kernels will only be called if we are on
            # the top or bottom layers of the extruded mesh.
            builder.require_mesh_layers()
            stmt, incl = extruded_top_bottom_facet(cxt_kernel, builder,
                                                   coordsym, mesh_layer_sym,
                                                   cell_orientations)
            statements.append(stmt)

        else:
            raise ValueError("Kernel type not recognized: %s" % it_type)

        # Don't duplicate include lines
        inc_dir = list(set(incl) - set(inc))
        inc.extend(inc_dir)

    # Now we handle any terms that require auxiliary temporaries,
    # such as inverses, transposes and actions of a tensor on a
    # coefficient
    if bool(builder.aux_temps):
        # The declared temps will be updated within this method
        aux_statements = auxiliary_temporaries(builder, declared_temps)
        statements.extend(aux_statements)

    # Now we create the result statement by declaring its eigen type and
    # using Eigen::Map to move between Eigen and C data structs.
    result_sym = ast.Symbol("T%d" % len(builder.temps))
    result_data_sym = ast.Symbol("A%d" % len(builder.temps))
    result_type = "Eigen::Map<%s >" % eigen_matrixbase_type(shape)
    result = ast.Decl(SCALAR_TYPE, ast.Symbol(result_data_sym, shape))
    result_statement = ast.FlatBlock("%s %s((%s *)%s);\n" % (result_type,
                                                             result_sym,
                                                             SCALAR_TYPE,
                                                             result_data_sym))
    statements.append(result_statement)

    # Generate the complete c++ string performing the linear algebra operations
    # on Eigen matrices/vectors
    cpp_string = ast.FlatBlock(metaphrase_slate_to_cpp(slate_expr,
                                                       declared_temps))
    statements.append(ast.Incr(result_sym, cpp_string))

    # Finalize AST for macro kernel construction
    builder._finalize_kernels_and_update()

    # Generate arguments for the macro kernel
    args = [result, ast.Decl("%s **" % SCALAR_TYPE, coordsym)]

    # Orientation information
    if builder.oriented:
        args.append(ast.Decl("int **", cell_orientations))

    # Coefficient information
    for c in expr_coeffs:
        if isinstance(c, Constant):
            ctype = "%s *" % SCALAR_TYPE
        else:
            ctype = "%s **" % SCALAR_TYPE
        args.extend([ast.Decl(ctype, csym) for csym in builder.coefficient(c)])

    # Facet information
    if builder.needs_cell_facets:
        args.append(ast.Decl("char *", cellfacetsym))

    # NOTE: We need to be careful about the ordering here. Mesh layers are
    # added as the final argument to the kernel.
    if builder.needs_mesh_layers:
        args.append(ast.Decl("int", mesh_layer_sym))

    # NOTE: In the future we may want to have more than one "macro_kernel"
    macro_kernel_name = "compile_slate"
    stmt = ast.Block(statements)
    macro_kernel = builder.construct_macro_kernel(name=macro_kernel_name,
                                                  args=args,
                                                  statements=stmt)

    # Tell the builder to construct the final ast
    kernel_ast = builder.construct_ast([macro_kernel])

    # Now we wrap up the kernel ast as a PyOP2 kernel.
    # Include the Eigen header files
    inc.extend(["%s/include/eigen3/" % d for d in PETSC_DIR])
    op2kernel = op2.Kernel(kernel_ast,
                           macro_kernel_name,
                           cpp=True,
                           include_dirs=inc,
                           headers=['#include <Eigen/Dense>',
                                    '#define restrict __restrict'])

    assert len(slate_expr.ufl_domains()) == 1, (
        "No support for multiple domains yet!"
    )

    # Send back a "TSFC-like" SplitKernel object with an
    # index and KernelInfo
    kinfo = KernelInfo(kernel=op2kernel,
                       integral_type=builder.integral_type,
                       oriented=builder.oriented,
                       subdomain_id="otherwise",
                       domain_number=0,
                       coefficient_map=tuple(range(len(expr_coeffs))),
                       needs_cell_facets=builder.needs_cell_facets,
                       pass_layer_arg=builder.needs_mesh_layers)

    idx = tuple([0]*slate_expr.rank)

    kernels = (SplitKernel(idx, kinfo),)

    # Store the resulting kernel for reuse
    slate_expr._kernels = kernels

    return kernels


def extruded_int_horiz_facet(exp, builder, top_sks, bottom_sks,
                             coordsym, mesh_layer_sym,
                             cell_orientations):
    """Generates a code statement for evaluating interior horizontal
    facet integrals.

    :arg exp: A :class:`TensorBase` expression.
    :arg builder: A :class:`KernelBuilder` containing the expression context.
    :arg top_sks: An iterable of index ordered TSFC kernels for the top
                  kernels.
    :arg bottom_sks: An iterable of index ordered TSFC kernels for the bottom
                     kernels.
    :arg coordsym: An `ast.Symbol` object representing coordinate arguments
                   for the kernel.
    :arg mesh_layer_sym: An `ast.Symbol` representing the mesh layer.
    :arg cell_orientations: An `ast.Symbol` representing cell orientation
                            information.

    Returns: A COFFEE code statement and updated include_dirs
    """
    t = builder.temps[exp]
    nlayers = exp.ufl_domain().topological.layers - 1

    incl = []
    top_calls = []
    bottom_calls = []
    for top, btm in zip(top_sks, bottom_sks):
        assert top.indices == btm.indices, (
            "Top and bottom kernels must have the same indices"
        )
        index = top.indices

        # Generate an iterable of coefficients to pass to the subkernel
        # if any are required
        c_set = top.kinfo.coefficient_map + btm.kinfo.coefficient_map
        coefficient_map = tuple(OrderedDict.fromkeys(c_set))
        clist = [c for ci in coefficient_map
                 for c in builder.coefficient(exp.coefficients()[ci])]

        # TODO: Is this safe?
        if top.kinfo.oriented and btm.kinfo.oriented:
            clist.append(cell_orientations)

        dirs = top.kinfo.kernel._include_dirs + btm.kinfo.kernel._include_dirs
        incl.extend(tuple(OrderedDict.fromkeys(dirs)))

        tensor = eigen_tensor(exp, t, index)
        top_calls.append(ast.FunCall(top.kinfo.kernel.name,
                                     tensor, coordsym, *clist))
        bottom_calls.append(ast.FunCall(btm.kinfo.kernel.name,
                                        tensor, coordsym, *clist))

    else_stmt = ast.Block(top_calls + bottom_calls, open_scope=True)
    inter_stmt = ast.If(ast.Eq(mesh_layer_sym, nlayers - 1),
                        (ast.Block(bottom_calls, open_scope=True),
                         else_stmt))
    stmt = ast.If(ast.Eq(mesh_layer_sym, 0),
                  (ast.Block(top_calls, open_scope=True),
                   inter_stmt))
    return stmt, incl


def extruded_top_bottom_facet(cxt_kernel, builder, coordsym, mesh_layer_sym,
                              cell_orientations):
    """Generates a code statement for evaluating exterior top/bottom
    facet integrals.

    :arg cxt_kernel: A :namedtuple:`ContextKernel` containing all relevant
                     integral types and TSFC kernels associated with the
                     form nested in the expression.
    :arg builder: A :class:`KernelBuilder` containing the expression context.
    :arg coordsym: An `ast.Symbol` object representing coordinate arguments
                   for the kernel.
    :arg mesh_layer_sym: An `ast.Symbol` representing the mesh layer.
    :arg cell_orientations: An `ast.Symbol` representing cell orientation
                            information.

    Returns: A COFFEE code statement and updated include_dirs
    """
    exp = cxt_kernel.tensor
    t = builder.temps[exp]
    nlayers = exp.ufl_domain().topological.layers - 1

    incl = []
    body = []
    for splitkernel in cxt_kernel.tsfc_kernels:
        index = splitkernel.indices
        kinfo = splitkernel.kinfo

        # Generate an iterable of coefficients to pass to the subkernel
        # if any are required
        clist = [c for ci in kinfo.coefficient_map
                 for c in builder.coefficient(exp.coefficients()[ci])]

        if kinfo.oriented:
            clist.append(cell_orientations)

        incl.extend(kinfo.kernel._include_dirs)
        tensor = eigen_tensor(exp, t, index)
        body.append(ast.FunCall(kinfo.kernel.name,
                                tensor, coordsym, *clist))

    if cxt_kernel.original_integral_type == "exterior_facet_bottom":
        layer = 0
    else:
        layer = nlayers - 1

    stmt = ast.If(ast.Eq(mesh_layer_sym, layer),
                  [ast.Block(body, open_scope=True)])

    return stmt, incl


def facet_integral_loop(cxt_kernel, builder, coordsym, cellfacetsym,
                        cell_orientations):
    """Generates a code statement for evaluating exterior/interior facet
    integrals.

    :arg cxt_kernel: A :namedtuple:`ContextKernel` containing all relevant
                     integral types and TSFC kernels associated with the
                     form nested in the expression.
    :arg builder: A :class:`KernelBuilder` containing the expression context.
    :arg coordsym: An `ast.Symbol` object representing coordinate arguments
                   for the kernel.
    :arg cellfacetsym: An `ast.Symbol` representing the cell facets.
    :arg cell_orientations: An `ast.Symbol` representing cell orientation
                            information.

    Returns: A COFFEE code statement and updated include_dirs
    """
    exp = cxt_kernel.tensor
    t = builder.temps[exp]
    it_type = cxt_kernel.original_integral_type
    itsym = ast.Symbol("i0")

    chker = {"interior_facet": 1,
             "interior_facet_vert": 1,
             "exterior_facet": 0,
             "exterior_facet_vert": 0}

    # Compute the correct number of facets for a particular facet measure
    if it_type in ["interior_facet", "exterior_facet"]:
        # Non-extruded case
        nfacet = exp.ufl_domain().ufl_cell().num_facets()

    elif it_type in ["interior_facet_vert", "exterior_facet_vert"]:
        # Extrusion case
        base_cell = exp.ufl_domain().ufl_cell()._cells[0]
        nfacet = base_cell.num_facets()

    else:
        raise ValueError(
            "Integral type %s not supported." % it_type
        )

    incl = []
    funcalls = []
    checker = chker[it_type]
    for splitkernel in cxt_kernel.tsfc_kernels:
        index = splitkernel.indices
        kinfo = splitkernel.kinfo

        # Generate an iterable of coefficients to pass to the subkernel
        # if any are required
        clist = [c for ci in kinfo.coefficient_map
                 for c in builder.coefficient(exp.coefficients()[ci])]

        incl.extend(kinfo.kernel._include_dirs)
        tensor = eigen_tensor(exp, t, index)

        if kinfo.oriented:
            clist.append(cell_orientations)

        clist.append(ast.FlatBlock("&%s" % itsym))
        funcalls.append(ast.FunCall(kinfo.kernel.name,
                                    tensor,
                                    coordsym,
                                    *clist))

    loop_body = ast.If(ast.Eq(ast.Symbol(cellfacetsym, rank=(itsym,)),
                              checker), [ast.Block(funcalls, open_scope=True)])

    loop_stmt = ast.For(ast.Decl("unsigned int", itsym, init=0),
                        ast.Less(itsym, nfacet),
                        ast.Incr(itsym, 1), loop_body)

    return loop_stmt, incl


def auxiliary_temporaries(builder, declared_temps):
    """This function generates auxiliary information regarding special
    handling of expressions that require creating additional temporaries.

    :arg builder: a :class:`KernelBuilder` object that contains all the
                  necessary temporary and expression information.
    :arg declared_temps: a `dict` of temporaries that have already been
                         declared and assigned values. This will be
                         updated in this method and referenced later
                         in the compiler.
    Returns: a list of auxiliary statements are returned that contain temporary
             declarations and any code-blocks needed to evaluate the
             expression.
    """
    aux_statements = []
    for exp in builder.aux_temps:
        if isinstance(exp, Inverse):
            if builder._ref_counts[exp] > 1:
                # Get the temporary for the particular expression
                result = metaphrase_slate_to_cpp(exp, declared_temps)

                # Now we use the generated result and assign the value to the
                # corresponding temporary.
                temp = ast.Symbol("auxT%d" % len(declared_temps))
                shape = exp.shape
                aux_statements.append(ast.Decl(eigen_matrixbase_type(shape),
                                               temp))
                aux_statements.append(ast.FlatBlock("%s.setZero();\n" % temp))
                aux_statements.append(ast.Assign(temp, result))

                # Update declared temps
                declared_temps[exp] = temp

        elif isinstance(exp, Action):
            # Action computations are relatively inexpensive, so
            # we don't waste memory space on creating temps for
            # these expressions. However, we must create a temporary
            # for the actee coefficient (if we haven't already).
            actee, = exp.actee
            if actee not in declared_temps:
                # Declare a temporary for the coefficient
                V = actee.function_space()
                shape_array = [(Vi.fiat_element.space_dimension(),
                                np.prod(Vi.shape))
                               for Vi in V.split()]
                ctemp = ast.Symbol("auxT%d" % len(declared_temps))
                shape = sum(n * d for (n, d) in shape_array)
                typ = eigen_matrixbase_type(shape=(shape,))
                aux_statements.append(ast.Decl(typ, ctemp))
                aux_statements.append(ast.FlatBlock("%s.setZero();\n" % ctemp))

                # Now we populate the temporary with the coefficient
                # information and insert in the right place.
                offset = 0
                for i, shp in enumerate(shape_array):
                    node_extent, dof_extent = shp
                    # Now we unpack the function and insert its entries into a
                    # 1D vector temporary
                    isym = ast.Symbol("i1")
                    jsym = ast.Symbol("j1")
                    tensor_index = ast.Sum(offset,
                                           ast.Sum(ast.Prod(dof_extent,
                                                            isym), jsym))

                    # Inner-loop running over dof_extent
                    coeff_sym = ast.Symbol(builder.coefficient(actee)[i],
                                           rank=(isym, jsym))
                    coeff_temp = ast.Symbol(ctemp, rank=(tensor_index,))
                    inner_loop = ast.For(ast.Decl("unsigned int", jsym,
                                                  init=0),
                                         ast.Less(jsym, dof_extent),
                                         ast.Incr(jsym, 1),
                                         ast.Assign(coeff_temp, coeff_sym))
                    # Outer-loop running over node_extent
                    loop = ast.For(ast.Decl("unsigned int", isym, init=0),
                                   ast.Less(isym, node_extent),
                                   ast.Incr(isym, 1),
                                   inner_loop)

                    aux_statements.append(loop)
                    offset += node_extent * dof_extent

                # Update declared temporaries with the coefficient
                declared_temps[actee] = ctemp

<<<<<<< HEAD
=======
            # Create a temporary for the assembled coefficient and
            # compute its shape to declare as an Eigen::MatrixBase object
            temp = ast.Symbol("C%d" % i)
            V = actee.function_space()
            node_extent = V.finat_element.space_dimension()
            dof_extent = np.prod(V.ufl_element().value_shape())
            typ = eigen_matrixbase_type(shape=(dof_extent * node_extent,))
            aux_statements.append(ast.Decl(typ, temp))
            aux_statements.append(ast.FlatBlock("%s.setZero();\n" % temp))

            # Now we unpack the function and insert its entries into a
            # 1D vector temporary
            isym = ast.Symbol("i1")
            jsym = ast.Symbol("j1")
            tensor_index = ast.Sum(ast.Prod(dof_extent, isym), jsym)

            # Inner-loop running over dof_extent
            coeff_sym = ast.Symbol(builder.coefficient_map[actee],
                                   rank=(isym, jsym))
            coeff_temp = ast.Symbol(temp, rank=(tensor_index,))
            inner_loop = ast.For(ast.Decl("unsigned int", jsym, init=0),
                                 ast.Less(jsym, dof_extent),
                                 ast.Incr(jsym, 1),
                                 ast.Assign(coeff_temp, coeff_sym))
            # Outer-loop running over node_extent
            loop = ast.For(ast.Decl("unsigned int", isym, init=0),
                           ast.Less(isym, node_extent),
                           ast.Incr(isym, 1),
                           inner_loop)

            aux_statements.append(loop)
            aux_temps[actee] = temp
>>>>>>> 4c24b000
        else:
            raise NotImplementedError(
                "Auxiliary expr type %s not currently implemented." % type(exp)
            )

    return aux_statements


def parenthesize(arg, prec=None, parent=None):
    """Parenthesizes an expression."""
    if prec is None or prec >= parent:
        return arg
    return "(%s)" % arg


def metaphrase_slate_to_cpp(expr, temps, prec=None):
    """Translates a Slate expression into its equivalent representation in
    the Eigen C++ syntax.

    :arg expr: a :class:`slate.TensorBase` expression.
    :arg temps: a `dict` of temporaries which map a given expression to its
                corresponding representation as a `coffee.Symbol` object.
    :arg prec: an argument dictating the order of precedence in the linear
               algebra operations. This ensures that parentheticals are placed
               appropriately and the order in which linear algebra operations
               are performed are correct.

    Returns
        This function returns a `string` which represents the C/C++ code
        representation of the `slate.TensorBase` expr.
    """
    # If the tensor is terminal, it has already been declared.
    # Coefficients in action expressions will have been declared by now,
    # as well as any inverses with high reference count.
    if expr in temps:
        return temps[expr].gencode()

    elif isinstance(expr, Transpose):
        tensor, = expr.operands
        return "(%s).transpose()" % metaphrase_slate_to_cpp(tensor, temps)

    elif isinstance(expr, Inverse):
        tensor, = expr.operands
        return "(%s).inverse()" % metaphrase_slate_to_cpp(tensor, temps)

    elif isinstance(expr, Negative):
        tensor, = expr.operands
        result = "-%s" % metaphrase_slate_to_cpp(tensor, temps, expr.prec)
        return parenthesize(result, expr.prec, prec)

    elif isinstance(expr, (Add, Sub, Mul)):
        op = {Add: '+',
              Sub: '-',
              Mul: '*'}[type(expr)]
        A, B = expr.operands
        result = "%s %s %s" % (metaphrase_slate_to_cpp(A, temps, expr.prec),
                               op,
                               metaphrase_slate_to_cpp(B, temps, expr.prec))

        return parenthesize(result, expr.prec, prec)

    elif isinstance(expr, Action):
        tensor, = expr.operands
        c, = expr.actee
        result = "(%s) * %s" % (metaphrase_slate_to_cpp(tensor,
                                                        temps,
                                                        expr.prec), temps[c])
        return parenthesize(result, expr.prec, prec)

    else:
        raise NotImplementedError("Type %s not supported.", type(expr))


def eigen_matrixbase_type(shape):
    """Returns the Eigen::Matrix declaration of the tensor.

    :arg shape: a tuple of integers the denote the shape of the
                :class:`slate.TensorBase` object.

    Returns: Returns a string indicating the appropriate declaration of the
             `slate.TensorBase` object in the appropriate Eigen C++ template
             library syntax.
    """
    if len(shape) == 0:
        rows = 1
        cols = 1
    elif len(shape) == 1:
        rows = shape[0]
        cols = 1
    else:
        if not len(shape) == 2:
            raise NotImplementedError(
                "%d-rank tensors are not supported." % len(shape)
            )
        rows = shape[0]
        cols = shape[1]
    if cols != 1:
        order = ", Eigen::RowMajor"
    else:
        order = ""

    return "Eigen::Matrix<double, %d, %d%s>" % (rows, cols, order)


def eigen_tensor(expr, temporary, index):
    """Returns an appropriate assignment statement for populating a particular
    `Eigen::MatrixBase` tensor. If the tensor is mixed, then access to the
    :meth:`block` of the eigen tensor is provided. Otherwise, no block
    information is needed and the tensor is returned as is.

    :arg expr: a `slate.Tensor` node.
    :arg temporary: the associated temporary of the expr argument.
    :arg index: a tuple of integers used to determine row and column
                information. This is provided by the SplitKernel
                associated with the expr.
    """
    if expr.rank == 0:
        tensor = temporary
    else:
        try:
            row, col = index
        except ValueError:
            row = index[0]
            col = 0
        rshape = expr.shapes[0][row]
        rstart = sum(expr.shapes[0][:row])
        try:
            cshape = expr.shapes[1][col]
            cstart = sum(expr.shapes[1][:col])
        except KeyError:
            cshape = 1
            cstart = 0

        # Create sub-block if tensor is mixed
        if (rshape, cshape) != expr.shape:
            tensor = ast.FlatBlock("%s.block<%d, %d>(%d, %d)" % (temporary,
                                                                 rshape,
                                                                 cshape,
                                                                 rstart,
                                                                 cstart))
        else:
            tensor = temporary

    return tensor<|MERGE_RESOLUTION|>--- conflicted
+++ resolved
@@ -535,7 +535,7 @@
             if actee not in declared_temps:
                 # Declare a temporary for the coefficient
                 V = actee.function_space()
-                shape_array = [(Vi.fiat_element.space_dimension(),
+                shape_array = [(Vi.finat_element.space_dimension(),
                                 np.prod(Vi.shape))
                                for Vi in V.split()]
                 ctemp = ast.Symbol("auxT%d" % len(declared_temps))
@@ -577,42 +577,6 @@
 
                 # Update declared temporaries with the coefficient
                 declared_temps[actee] = ctemp
-
-<<<<<<< HEAD
-=======
-            # Create a temporary for the assembled coefficient and
-            # compute its shape to declare as an Eigen::MatrixBase object
-            temp = ast.Symbol("C%d" % i)
-            V = actee.function_space()
-            node_extent = V.finat_element.space_dimension()
-            dof_extent = np.prod(V.ufl_element().value_shape())
-            typ = eigen_matrixbase_type(shape=(dof_extent * node_extent,))
-            aux_statements.append(ast.Decl(typ, temp))
-            aux_statements.append(ast.FlatBlock("%s.setZero();\n" % temp))
-
-            # Now we unpack the function and insert its entries into a
-            # 1D vector temporary
-            isym = ast.Symbol("i1")
-            jsym = ast.Symbol("j1")
-            tensor_index = ast.Sum(ast.Prod(dof_extent, isym), jsym)
-
-            # Inner-loop running over dof_extent
-            coeff_sym = ast.Symbol(builder.coefficient_map[actee],
-                                   rank=(isym, jsym))
-            coeff_temp = ast.Symbol(temp, rank=(tensor_index,))
-            inner_loop = ast.For(ast.Decl("unsigned int", jsym, init=0),
-                                 ast.Less(jsym, dof_extent),
-                                 ast.Incr(jsym, 1),
-                                 ast.Assign(coeff_temp, coeff_sym))
-            # Outer-loop running over node_extent
-            loop = ast.For(ast.Decl("unsigned int", isym, init=0),
-                           ast.Less(isym, node_extent),
-                           ast.Incr(isym, 1),
-                           inner_loop)
-
-            aux_statements.append(loop)
-            aux_temps[actee] = temp
->>>>>>> 4c24b000
         else:
             raise NotImplementedError(
                 "Auxiliary expr type %s not currently implemented." % type(exp)
