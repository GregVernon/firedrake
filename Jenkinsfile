pipeline {
  agent {
    label 'linux'
  }
  environment {
    PATH = "/usr/local/bin:/usr/bin:/bin"
    CC = "mpicc"
    FIREDRAKE_CI_TESTS = "1"
    PYTHONHASHSEED = "12453221"
  }
  stages {
    stage('Clean') {
      steps {
        dir('tmp') {
          deleteDir()
        }
      }
    }
    stage('Build') {
      steps {
        sh 'mkdir tmp'
        dir('tmp') {
          timestamps {
<<<<<<< HEAD
            sh '../scripts/firedrake-install --disable-ssh --complex --minimal-petsc ${SLEPC} --adjoint --slope --install thetis --install gusto --install icepack --install pyadjoint ${PACKAGE_MANAGER} --package-branch ufl complex --package-branch tsfc complex --package-branch PyOP2 complex --package-branch COFFEE complex || (cat firedrake-install.log && /bin/false)'
=======
            sh '../scripts/firedrake-install --disable-ssh --minimal-petsc ${SLEPC} --slope --documentation-dependencies --install thetis --install gusto --install icepack --install pyadjoint ${PACKAGE_MANAGER} || (cat firedrake-install.log && /bin/false)'
>>>>>>> 2e9331a5
          }
        }
      }
    }
    stage('Lint'){
      steps {
        dir('tmp') {
          timestamps {
            sh '''
. ./firedrake/bin/activate
python -m pip install flake8
cd firedrake/src/firedrake
make lint
'''
          }
        }
      }
    }
    stage('Test'){
      steps {
        dir('tmp') {
          timestamps {
            sh '''
. ./firedrake/bin/activate
python $(which firedrake-clean)
python -m pip install pytest-cov pytest-xdist
python -m pip list
cd firedrake/src/firedrake
python -m pytest -n 4 --cov firedrake -v tests
'''
          }
        }
      }
    }
    stage('Test pyadjoint'){
      steps {
        dir('tmp') {
          timestamps {
            sh '''
. ./firedrake/bin/activate
cd firedrake/src/pyadjoint; python -m pytest -v tests/firedrake_adjoint
'''
          }
        }
      }
    }
    stage('Test build documentation'){
      steps {
        dir('tmp') {
          timestamps {
            sh '''
. ./firedrake/bin/activate
echo $PATH
echo $VIRTUAL_ENV
ls $VIRTUAL_ENV/bin
cd firedrake/src/firedrake/docs; make html
'''
          }
        }
      }
    }
    stage('Zenodo API canary') {
      steps {
        timestamps {
          sh 'scripts/firedrake-install --test-doi-resolution || (cat firedrake-install.log && /bin/false)'
        }
      }
    }
  }
}
<|MERGE_RESOLUTION|>--- conflicted
+++ resolved
@@ -21,11 +21,7 @@
         sh 'mkdir tmp'
         dir('tmp') {
           timestamps {
-<<<<<<< HEAD
-            sh '../scripts/firedrake-install --disable-ssh --complex --minimal-petsc ${SLEPC} --adjoint --slope --install thetis --install gusto --install icepack --install pyadjoint ${PACKAGE_MANAGER} --package-branch ufl complex --package-branch tsfc complex --package-branch PyOP2 complex --package-branch COFFEE complex || (cat firedrake-install.log && /bin/false)'
-=======
-            sh '../scripts/firedrake-install --disable-ssh --minimal-petsc ${SLEPC} --slope --documentation-dependencies --install thetis --install gusto --install icepack --install pyadjoint ${PACKAGE_MANAGER} || (cat firedrake-install.log && /bin/false)'
->>>>>>> 2e9331a5
+            sh '../scripts/firedrake-install --disable-ssh --documentation-dependencies --complex --minimal-petsc ${SLEPC} --adjoint --slope --install thetis --install gusto --install icepack --install pyadjoint ${PACKAGE_MANAGER} --package-branch ufl complex --package-branch tsfc complex --package-branch PyOP2 complex --package-branch COFFEE complex || (cat firedrake-install.log && /bin/false)'
           }
         }
       }
